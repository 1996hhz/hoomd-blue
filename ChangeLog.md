--- conflicted
+++ resolved
@@ -4,16 +4,11 @@
 
 ## v2.0.4
 
-<<<<<<< HEAD
-*Bug fixes*
-
-* charge.pppm() computed invalid forces
-=======
 Not yet released
 
 * Fix a bug where the potential energy is misreported in MPI simulations with constrain.rigid()
 * Fix a bug where the potential energy is misreported on the first step with constrain.rigid()
->>>>>>> 30c7175e
+* charge.pppm() computed invalid forces
 
 ## v2.0.3
 
