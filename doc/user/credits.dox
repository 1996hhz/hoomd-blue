/*
Highly Optimized Object-oriented Many-particle Dynamics -- Blue Edition
(HOOMD-blue) Open Source Software License Copyright 2009-2015 The Regents of
the University of Michigan All rights reserved.

HOOMD-blue may contain modifications ("Contributions") provided, and to which
copyright is held, by various Contributors who have granted The Regents of the
University of Michigan the right to modify and/or distribute such Contributions.

You may redistribute, use, and create derivate works of HOOMD-blue, in source
and binary forms, provided you abide by the following conditions:

* Redistributions of source code must retain the above copyright notice, this
list of conditions, and the following disclaimer both in the code and
prominently in any materials provided with the distribution.

* Redistributions in binary form must reproduce the above copyright notice, this
list of conditions, and the following disclaimer in the documentation and/or
other materials provided with the distribution.

* All publications and presentations based on HOOMD-blue, including any reports
or published results obtained, in whole or in part, with HOOMD-blue, will
acknowledge its use according to the terms posted at the time of submission on:
http://codeblue.umich.edu/hoomd-blue/citations.html

* Any electronic documents citing HOOMD-Blue will link to the HOOMD-Blue website:
http://codeblue.umich.edu/hoomd-blue/

* Apart from the above required attributions, neither the name of the copyright
holder nor the names of HOOMD-blue's contributors may be used to endorse or
promote products derived from this software without specific prior written
permission.

Disclaimer

THIS SOFTWARE IS PROVIDED BY THE COPYRIGHT HOLDER AND CONTRIBUTORS ``AS IS'' AND
ANY EXPRESS OR IMPLIED WARRANTIES, INCLUDING, BUT NOT LIMITED TO, THE IMPLIED
WARRANTIES OF MERCHANTABILITY, FITNESS FOR A PARTICULAR PURPOSE, AND/OR ANY
WARRANTIES THAT THIS SOFTWARE IS FREE OF INFRINGEMENT ARE DISCLAIMED.

IN NO EVENT SHALL THE COPYRIGHT HOLDER OR CONTRIBUTORS BE LIABLE FOR ANY DIRECT,
INDIRECT, INCIDENTAL, SPECIAL, EXEMPLARY, OR CONSEQUENTIAL DAMAGES (INCLUDING,
BUT NOT LIMITED TO, PROCUREMENT OF SUBSTITUTE GOODS OR SERVICES; LOSS OF USE,
DATA, OR PROFITS; OR BUSINESS INTERRUPTION) HOWEVER CAUSED AND ON ANY THEORY OF
LIABILITY, WHETHER IN CONTRACT, STRICT LIABILITY, OR TORT (INCLUDING NEGLIGENCE
OR OTHERWISE) ARISING IN ANY WAY OUT OF THE USE OF THIS SOFTWARE, EVEN IF
ADVISED OF THE POSSIBILITY OF SUCH DAMAGE.
*/


/*!
\page page_credits Credits

<hr>
<h1>HOOMD-blue Developers:</h1>
<hr>
Joshua Anderson, University of Michigan - <b>Lead developer</b>

Alex Travesset, Iowa State University and Ames Laboratory

Rastko Sknepnek, Northwestern
 - integrate.npt
 - pair.morse

Carolyn Phillips, University of Michigan
 - dihedral.table
 - angle.table
 - bond.table
 - pair.dpdlj
 - pair.dpd
 - pair.dpd_conservative
 - integrate.bdnvt
 - bond.fene
 - pair.slj
 - Initial testing and debugging of HOOMD on Mac OS X systems

Aaron Keys, University of Michigan
  - update.enforce2d and other updates enabling to 2D simulations
  - hoomd c++ compilation helper script
  - binary restart files
  - integrate.mode_minimize_fire

Axel Kohlmeyer, David LeBard, Ben Levine, from the ICMS group at Temple University
  - pair.cgcmm
  - angle.harmonic
  - angle.cgcmm
  - dihedral.harmonic
  - improper.harmonic
  - numerous other small contributions enhancing the usability of HOOMD

Igor Morozov, Andrey Kazennov, Roman Bystryi, Joint Institute for High Temperatures of RAS (Moscow, Russia)
  - pair.eam

Philipp Mertmann, Ruhr University Bochum
 - charge.pppm
 - pair.ewald

Stephen Barr, Princeton University
 - charge.pppm
 - pair.ewald

Greg van Anders, Benjamin Schultz, University of Michigan
 - refactoring of ForceCompute

Eric Irrgang, University of Michigan
 - RPM packaging and daily builds

Ross Smith, University of Michigan
 - Deb packaging and daily builds

Peter Palm, Jens Glaser, Leipzig University
 - group functionality in force.constant
 - misc bug fixes
 - conversion of bond forces to template evaluator implementation

Jens Glaser, University of Michigan
 - integrate.npt anisotropic integration (mkt)
 - pair.force_shifted_lj
 - Dynamic addition/removal of bonds
 - Computation of virial and pressure tensor
 - integrate.nph
 - Framework for external potentials
 - external.periodic
 - ParticleData refactoring
 - MPI communication
 - Optimization of MPI communication for strong scaling
 - Neighborlist and pair force performance improvements (multiple threads per particle)
 - Enable cell based neighbor list on small boxes
 - Testing of angle.table and dihedral.table
 - Replicate command
 - metadata output

Pavani Medapuram, University of Minnesota
 - Framework for external potentials
 - external.periodic

Brandon D. Smith, University of Michigan
 - full double precision compile time option
 - integrate.berendsen
 - pair.tersoff

Trung Dac Nguyen, University of Michigan
 - integreate.nve_rigid
 - integrate.bdnvt_rigid
 - integrate.nvt_rigid
 - integrate.npt_rigid
 - integrate.mode_minimize_rigid_fire
 - associated rigid body data structures and helper functions
 - integrate.nph_rigid

Ryan Marson, University of Michigan
 - unwrap_rigid option to dump.dcd

Kevin Silmore, Princeton University
 - OPLS dihedral

David Tarjan, University of Virginia
 - performance tweaks to the neighbor list and pair force code

Sumedh R. Risbud, James W. Swan, Massachusetts Institute of Technology
 - bug fixes for rigid body virial corrections

Michael P. Howard, Princeton University
 - Automatic citation list generator

<<<<<<< HEAD
Carl Simon Adorf, University of Michigan
 - metadata output
=======
Carl Simon Adof, University of Michigan
 - Analyzer callback
>>>>>>> 87f0e6bc

<hr>
<h1>Source code</h1>
<hr>
<b>HOOMD:</b> HOOMD-blue is a continuation of the HOOMD project (http://www.ameslab.gov/hoomd/). The code from the original project is used under
the following license:<br>

\verbatim
Highly Optimized Object-Oriented Molecular Dynamics (HOOMD) Open
Source Software License
Copyright (c) 2008 Ames Laboratory Iowa State University
All rights reserved.

Redistribution and use of HOOMD, in source and binary forms, with or
without modification, are permitted, provided that the following
conditions are met:

* Redistributions of source code must retain the above copyright notice,
this list of conditions and the following disclaimer.

* Redistributions in binary form must reproduce the above copyright
notice, this list of conditions and the following disclaimer in the
documentation and/or other materials provided with the distribution.

* Neither the name of the copyright holder nor the names HOOMD's
contributors may be used to endorse or promote products derived from this
software without specific prior written permission.

Disclaimer

THIS SOFTWARE IS PROVIDED BY THE COPYRIGHT HOLDER AND
CONTRIBUTORS ``AS IS''  AND ANY EXPRESS OR IMPLIED WARRANTIES,
INCLUDING, BUT NOT LIMITED TO, THE IMPLIED WARRANTIES OF MERCHANTABILITY
AND FITNESS FOR A PARTICULAR PURPOSE ARE DISCLAIMED.

IN NO EVENT SHALL THE COPYRIGHT HOLDER OR CONTRIBUTORS  BE LIABLE
FOR ANY DIRECT, INDIRECT, INCIDENTAL, SPECIAL, EXEMPLARY, OR
CONSEQUENTIAL DAMAGES (INCLUDING, BUT NOT LIMITED TO, PROCUREMENT OF
SUBSTITUTE GOODS OR SERVICES; LOSS OF USE, DATA, OR PROFITS; OR BUSINESS
INTERRUPTION) HOWEVER CAUSED AND ON ANY THEORY OF LIABILITY, WHETHER IN
CONTRACT, STRICT LIABILITY, OR TORT (INCLUDING NEGLIGENCE OR OTHERWISE)
ARISING IN ANY WAY OUT OF THE USE OF THIS SOFTWARE, EVEN IF ADVISED OF
THE POSSIBILITY OF SUCH DAMAGE.
\endverbatim

<hr>
<b>Sockets code</b> from VMD is used for the IMDInterface to VMD (http://www.ks.uiuc.edu/Research/vmd/) - Used under the UIUC Open Source License.<br>
<b>Molfile plugin code</b> from VMD is used for generic file format reading and writing - Used under the UIUC Open Source License<br>
\verbatim
University of Illinois Open Source License
Copyright 2006 Theoretical and Computational Biophysics Group,
All rights reserved.

Developed by: Theoretical and Computational Biophysics Group
              University of Illinois at Urbana-Champaign
              http://www.ks.uiuc.edu/

Permission is hereby granted, free of charge, to any person obtaining a copy of
this software and associated documentation files (the Software), to deal with
the Software without restriction, including without limitation the rights to
use, copy, modify, merge, publish, distribute, sublicense, and/or sell copies
of the Software, and to permit persons to whom the Software is furnished to
do so, subject to the following conditions:

Redistributions of source code must retain the above copyright notice,
this list of conditions and the following disclaimers.

Redistributions in binary form must reproduce the above copyright notice,
this list of conditions and the following disclaimers in the documentation
and/or other materials provided with the distribution.

Neither the names of Theoretical and Computational Biophysics Group,
University of Illinois at Urbana-Champaign, nor the names of its contributors
may be used to endorse or promote products derived from this Software without
specific prior written permission.

THE SOFTWARE IS PROVIDED AS IS, WITHOUT WARRANTY OF ANY KIND, EXPRESS OR
IMPLIED, INCLUDING BUT NOT LIMITED TO THE WARRANTIES OF MERCHANTABILITY,
FITNESS FOR A PARTICULAR PURPOSE AND NONINFRINGEMENT.  IN NO EVENT SHALL
THE CONTRIBUTORS OR COPYRIGHT HOLDERS BE LIABLE FOR ANY CLAIM, DAMAGES OR
OTHER LIABILITY, WHETHER IN AN ACTION OF CONTRACT, TORT OR OTHERWISE,
ARISING FROM, OUT OF OR IN CONNECTION WITH THE SOFTWARE OR THE USE OR
OTHER DEALINGS WITH THE SOFTWARE.
\endverbatim
<hr>
<b>XML parsing</b> is performed with XML.c from http://www.applied-mathematics.net/tools/xmlParser.html - Used under the BSD License<br>
<br>
Copyright (c) 2002, Frank Vanden Berghen<br>
All rights reserved.<br>
Redistribution and use in source and binary forms, with or without
modification, are permitted provided that the following conditions are met:

 - Redistributions of source code must retain the above copyright
      notice, this list of conditions and the following disclaimer.
 - Redistributions in binary form must reproduce the above copyright
      notice, this list of conditions and the following disclaimer in the
      documentation and/or other materials provided with the distribution.
 - Neither the name of the Frank Vanden Berghen nor the
      names of its contributors may be used to endorse or promote products
      derived from this software without specific prior written permission.

THIS SOFTWARE IS PROVIDED BY THE REGENTS AND CONTRIBUTORS ``AS IS'' AND ANY
EXPRESS OR IMPLIED WARRANTIES, INCLUDING, BUT NOT LIMITED TO, THE IMPLIED
WARRANTIES OF MERCHANTABILITY AND FITNESS FOR A PARTICULAR PURPOSE ARE
DISCLAIMED. IN NO EVENT SHALL THE REGENTS AND CONTRIBUTORS BE LIABLE FOR ANY
DIRECT, INDIRECT, INCIDENTAL, SPECIAL, EXEMPLARY, OR CONSEQUENTIAL DAMAGES
(INCLUDING, BUT NOT LIMITED TO, PROCUREMENT OF SUBSTITUTE GOODS OR SERVICES;
LOSS OF USE, DATA, OR PROFITS; OR BUSINESS INTERRUPTION) HOWEVER CAUSED AND
ON ANY THEORY OF LIABILITY, WHETHER IN CONTRACT, STRICT LIABILITY, OR TORT
INCLUDING NEGLIGENCE OR OTHERWISE) ARISING IN ANY WAY OUT OF THE USE OF THIS
SOFTWARE, EVEN IF ADVISED OF THE POSSIBILITY OF SUCH DAMAGE.
<hr>
<b>FindCUDA.cmake</b> (http://www.sci.utah.edu/~abe/FindCuda.html) has been modified slightly and is used as part of the build system - Used under the MIT License<br>
\verbatim
The MIT License

Copyright (c) 2008-2009
NVIDIA Corp.

Copyright (c) 2007-2009
Scientific Computing and Imaging Institute, University of Utah

License for the specific language governing rights and limitations under
Permission is hereby granted, free of charge, to any person obtaining a
copy of this software and associated documentation files (the "Software"),
to deal in the Software without restriction, including without limitation
the rights to use, copy, modify, merge, publish, distribute, sublicense,
and/or sell copies of the Software, and to permit persons to whom the
Software is furnished to do so, subject to the following conditions:

The above copyright notice and this permission notice shall be included
in all copies or substantial portions of the Software.
\endverbatim
<hr>
<b>Saru</b> is used for random number generation - Used under the following license<br>
Copyright (c) 2008 Steve Worley < m a t h g e e k@(my last name).com >

Permission to use, copy, modify, and distribute this software for any
purpose with or without fee is hereby granted, provided that the above
copyright notice and this permission notice appear in all copies.

THE SOFTWARE IS PROVIDED "AS IS" AND THE AUTHOR DISCLAIMS ALL WARRANTIES
WITH REGARD TO THIS SOFTWARE INCLUDING ALL IMPLIED WARRANTIES OF
MERCHANTABILITY AND FITNESS. IN NO EVENT SHALL THE AUTHOR BE LIABLE FOR
ANY SPECIAL, DIRECT, INDIRECT, OR CONSEQUENTIAL DAMAGES OR ANY DAMAGES
WHATSOEVER RESULTING FROM LOSS OF USE, DATA OR PROFITS, WHETHER IN AN
ACTION OF CONTRACT, NEGLIGENCE OR OTHER TORTIOUS ACTION, ARISING OUT OF
OR IN CONNECTION WITH THE USE OR PERFORMANCE OF THIS SOFTWARE.
<hr>
Some <b>CUDA API headers</b> are included in the HOOMD-blue source code for code compatibility in CPU only biulds - Used under the following license<br>
\verbatim
Copyright 1993-2008 NVIDIA Corporation.  All rights reserved.

NOTICE TO USER:

This source code is subject to NVIDIA ownership rights under U.S. and
international Copyright laws.  Users and possessors of this source code
are hereby granted a nonexclusive, royalty-free license to use this code
in individual and commercial software.

NVIDIA MAKES NO REPRESENTATION ABOUT THE SUITABILITY OF THIS SOURCE
CODE FOR ANY PURPOSE.  IT IS PROVIDED "AS IS" WITHOUT EXPRESS OR
IMPLIED WARRANTY OF ANY KIND.  NVIDIA DISCLAIMS ALL WARRANTIES WITH
REGARD TO THIS SOURCE CODE, INCLUDING ALL IMPLIED WARRANTIES OF
MERCHANTABILITY, NONINFRINGEMENT, AND FITNESS FOR A PARTICULAR PURPOSE.
IN NO EVENT SHALL NVIDIA BE LIABLE FOR ANY SPECIAL, INDIRECT, INCIDENTAL,
OR CONSEQUENTIAL DAMAGES, OR ANY DAMAGES WHATSOEVER RESULTING FROM LOSS
OF USE, DATA OR PROFITS,  WHETHER IN AN ACTION OF CONTRACT, NEGLIGENCE
OR OTHER TORTIOUS ACTION,  ARISING OUT OF OR IN CONNECTION WITH THE USE
OR PERFORMANCE OF THIS SOURCE CODE.

U.S. Government End Users.   This source code is a "commercial item" as
that term is defined at  48 C.F.R. 2.101 (OCT 1995), consisting  of
"commercial computer  software"  and "commercial computer software
documentation" as such terms are  used in 48 C.F.R. 12.212 (SEPT 1995)
and is provided to the U.S. Government only as a commercial end item.
Consistent with 48 C.F.R.12.212 and 48 C.F.R. 227.7202-1 through
227.7202-4 (JUNE 1995), all U.S. Government End Users acquire the
source code with only those rights set forth herein.

Any use of this source code in individual and commercial software must
include, in the user documentation and internal comments to the code,
the above Disclaimer and U.S. Government End Users Notice.
\endverbatim

<hr>
FFTs on the CPU reference implementation of PPPM are performed using <b>kissFFT</b> from http://sourceforge.net/projects/kissfft/,
used under the following license
<br>
\verbatim
Copyright (c) 2003-2010 Mark Borgerding

All rights reserved.

Redistribution and use in source and binary forms, with or without modification,
are permitted provided that the following conditions are met:

* Redistributions of source code must retain the above copyright notice, this
list of conditions and the following disclaimer.

* Redistributions in binary form must reproduce the above copyright notice, this
list of conditions and the following disclaimer in the documentation and/or
other materials provided with the distribution.

* Neither the author nor the names of any contributors may be used to endorse or
promote products derived from this software without specific prior written
permission.

THIS SOFTWARE IS PROVIDED BY THE COPYRIGHT HOLDERS AND CONTRIBUTORS "AS IS" AND
ANY EXPRESS OR IMPLIED WARRANTIES, INCLUDING, BUT NOT LIMITED TO, THE IMPLIED
WARRANTIES OF MERCHANTABILITY AND FITNESS FOR A PARTICULAR PURPOSE ARE
DISCLAIMED. IN NO EVENT SHALL THE COPYRIGHT OWNER OR CONTRIBUTORS BE LIABLE FOR
ANY DIRECT, INDIRECT, INCIDENTAL, SPECIAL, EXEMPLARY, OR CONSEQUENTIAL DAMAGES
(INCLUDING, BUT NOT LIMITED TO, PROCUREMENT OF SUBSTITUTE GOODS OR SERVICES;
LOSS OF USE, DATA, OR PROFITS; OR BUSINESS INTERRUPTION) HOWEVER CAUSED AND ON
ANY THEORY OF LIABILITY, WHETHER IN CONTRACT, STRICT LIABILITY, OR TORT
(INCLUDING NEGLIGENCE OR OTHERWISE) ARISING IN ANY WAY OUT OF THE USE OF THIS
SOFTWARE, EVEN IF ADVISED OF THE POSSIBILITY OF SUCH DAMAGE.
\endverbatim

<hr>
ModernGPU source code is embedded in HOOMD's package and is used for various tasks: http://nvlabs.github.io/moderngpu/

\verbatim
Copyright (c) 2013, NVIDIA CORPORATION.  All rights reserved.
Redistribution and use in source and binary forms, with or without
modification, are permitted provided that the following conditions are met:

    * Redistributions of source code must retain the above copyright
    notice, this list of conditions and the following disclaimer.
    * Redistributions in binary form must reproduce the above copyright
    notice, this list of conditions and the following disclaimer in the
    documentation and/or other materials provided with the distribution.
    * Neither the name of the NVIDIA CORPORATION nor the
    names of its contributors may be used to endorse or promote products
    derived from this software without specific prior written permission.

THIS SOFTWARE IS PROVIDED BY THE COPYRIGHT HOLDERS AND CONTRIBUTORS "AS IS"
AND ANY EXPRESS OR IMPLIED WARRANTIES, INCLUDING, BUT NOT LIMITED TO, THE
IMPLIED WARRANTIES OF MERCHANTABILITY AND FITNESS FOR A PARTICULAR PURPOSE
ARE DISCLAIMED. IN NO EVENT SHALL NVIDIA CORPORATION BE LIABLE FOR ANY
DIRECT, INDIRECT, INCIDENTAL, SPECIAL, EXEMPLARY, OR CONSEQUENTIAL DAMAGES
(INCLUDING, BUT NOT LIMITED TO, PROCUREMENT OF SUBSTITUTE GOODS OR SERVICES;
LOSS OF USE, DATA, OR PROFITS; OR BUSINESS INTERRUPTION) HOWEVER CAUSED AND
ON ANY THEORY OF LIABILITY, WHETHER IN CONTRACT, STRICT LIABILITY, OR TORT
(INCLUDING NEGLIGENCE OR OTHERWISE) ARISING IN ANY WAY OUT OF THE USE OF THIS
SOFTWARE, EVEN IF ADVISED OF THE POSSIBILITY OF SUCH DAMAGE.
\endverbatim

<hr>
num_util is embedded in HOOMD's package.

\verbatim
Copyright 2006  Phil Austin (http://www.eos.ubc.ca/personal/paustin)
Distributed under the Boost Software License, Version 1.0. (See
accompanying file LICENSE_1_0.txt or copy at
http://www.boost.org/LICENSE_1_0.txt)
\endverbatim

<hr>
<h1>Libraries</h1>
<hr>
HOOMD-blue links to the following libraries, possibly statically or dynamically depending on configuration options chosen at build time <br>
 - \b boost - Used under the Boost Software License, Version 1.0 (http://www.boost.org/LICENSE_1_0.txt)<br>
 - \b zlib - Used under the zlib license (http://www.zlib.net/zlib_license.html)<br>
 - \b python - Used under the Python license (http://www.python.org/psf/license/)<br>
 - \b cuFFT - Used under the same license as the NVIDIA CUDA toolkit<br>

<hr>
*/<|MERGE_RESOLUTION|>--- conflicted
+++ resolved
@@ -163,13 +163,9 @@
 Michael P. Howard, Princeton University
  - Automatic citation list generator
 
-<<<<<<< HEAD
 Carl Simon Adorf, University of Michigan
+ - Analyzer callback
  - metadata output
-=======
-Carl Simon Adof, University of Michigan
- - Analyzer callback
->>>>>>> 87f0e6bc
 
 <hr>
 <h1>Source code</h1>
