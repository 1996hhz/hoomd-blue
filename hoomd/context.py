# Copyright (c) 2009-2019 The Regents of the University of Michigan
# This file is part of the HOOMD-blue project, released under the BSD 3-Clause License.

# Maintainer: csadorf / All Developers are free to add commands for new features

R""" Manage execution contexts.

Every hoomd simulation needs an execution context that describes what hardware it should execute on,
the MPI configuration for the job, etc...
"""

import os
import hoomd
from hoomd import _hoomd
from hoomd import cite


# The following global variables keep track of the walltime and processing time since the import of hoomd
import time
TIME_START = time.time()
CLOCK_START = time.perf_counter()

## Global bibliography
bib = None;

## Global options
options = None;

## Current simulation context
current = None;

class SimulationContext(object):
    R""" Simulation context

    Args:
        device (:py:mod:`hoomd.device`): the device to use for the simulation

    Store all of the context related to a single simulation, including the system state, forces, updaters, integration
    methods, and all other commands specified on this simulation. All such commands in hoomd apply to the currently
    active simulation context. You swap between simulation contexts by using this class as a context manager::


        sim1 = context.SimulationContext();
        sim2 = context.SimulationContext();
        with sim1:
          init.read_xml('init1.xml');
          lj = pair.lj(...)
          ...

        with sim2:
          init.read_xml('init2.xml');
          gauss = pair.gauss(...)
          ...

        # run simulation 1 for a bit
        with sim1:
           run(100)

        # run simulation 2 for a bit
        with sim2:
           run(100)

        # set_current sets the current context without needing to use with
        sim1.set_current()
        run(100)


    If you do not need to maintain multiple contexts, you can call `context.initialize()` to  initialize a new context
    and erase the existing one::

        context.initialize()
        init.read_xml('init1.xml');
        lj = pair.lj(...)
        ...
        run(100);

        context.initialize()
        init.read_xml('init2.xml');
        gauss = pair.gauss(...)
        ...
        run(100)

    Attributes:
        sorter (:py:class:`hoomd.update.sort`): Global particle sorter.
        system_definition (:py:class:`hoomd.data.system_data`): System definition.

    The attributes are global to the context. User scripts may access documented attributes to control settings,
    access particle data, etc... See the linked documentation of each attribute for more details. For example,
    to disable the global sorter::

        c = context.initialize();
        c.sorter.disable();

    """
    def __init__(self, device=None):

        ## Global variable that holds the SystemDefinition shared by all parts of hoomd
        self.system_definition = None;

        ## Global variable that holds the System shared by all parts of hoomd
        self.system = None;

        ## Global variable that holds the balanced domain decomposition in MPI runs if it is requested
        self.decomposition = None

        ## Global variable that holds the sorter
        self.sorter = None;

        ## Global variable that tracks the all of the force computes specified in the script so far
        self.forces = [];

        ## Global variable that tracks the all of the constraint force computes specified in the script so far
        self.constraint_forces = [];

        ## Global variable that tracks all the integration methods that have been specified in the script so far
        self.integration_methods = [];

        ## Global variable tracking the last _integrator set
        self.integrator = None;

        ## Global variable tracking all neighbor lists that have been created
        self.neighbor_lists = []

        ## Global variable tracking all the loggers that have been created
        self.loggers = [];

        ## Global variable tracking all the analyzers that have been created
        self.analyzers = [];

        ## Global variable tracking all the updaters that have been created
        self.updaters = [];

        ## Global variable tracking all the compute thermos that have been created
        self.thermos = [];

        ## Cached all group
        self.group_all = None;

        ## MPCD system
        self.mpcd = None;

        ## Stored reference to the reader that was used to initialize the system
        self.state_reader = None;

        ## Global variable tracking the device used for running the simulation
        ## by default, this is automatically set, unless the user assigns something different
        if device is None:
            self.device = _create_device()
        else:
            self.device = device


    def set_current(self):
        R""" Force this to be the current context
        """
        global current

        current = self;

    def __enter__(self):
        global current

        self.prev = current;
        current = self;
        return self

    def __exit__(self, exc_type, exc_value, traceback):
        global current

        current = self.prev;

def initialize(args=None, device=None):
    R""" Initialize the execution context

    Args:
        args (str): Arguments to parse. When *None*, parse the arguments passed on the command line.
        device (:py:mod:`hoomd.device`): device to use for running the simulations

    :py:func:`hoomd.context.initialize()` parses the command line arguments given, sets the options and initializes MPI and GPU execution
    (if any). By default, :py:func:`hoomd.context.initialize()` reads arguments given on the command line. Provide a string to :py:func:`hoomd.context.initialize()`
    to set the launch configuration within the job script.

    :py:func:`hoomd.context.initialize()` can be called more than once in a script. However, the execution parameters are fixed on the first call
    and *args* is ignored. Subsequent calls to :py:func:`hoomd.context.initialize()` create a new :py:class:`SimulationContext` and set it current. This
    behavior is primarily to support use of hoomd in jupyter notebooks, so that a new clean simulation context is
    set when rerunning the notebook within an existing kernel.

    Example::

        from hoomd import *
        context.initialize();
        context.initialize("--mode=gpu --nrank=64");
        context.initialize("--mode=cpu --nthreads=64");

        world = MPI.COMM_WORLD
        comm = world.Split(world.Get_rank(), 0)
        c = comm.Communicator(mpi_comm=comm)
        hoomd.context.initialize(device=device.GPU(communicator=c))

    """
    global options, current

    options = hoomd.option.options();
    hoomd.option._parse_command_line(args);

    current = SimulationContext(device)

    # ensure creation of global bibliography to print HOOMD base citations
    cite._ensure_global_bib()

    return current

# band-aid
def _create_device():
    
    if options.mode == "gpu":
        dev = hoomd.device.GPU()
        dev.gpu_error_checking = options.gpu_error_checking
    elif options.mode == "cpu":
        dev = hoomd.device.CPU()
    else:
        dev = hoomd.device.Auto()

    return dev

## \internal
# \brief Throw an error if the context is not initialized
def _verify_init():
    global current

    if current is None:
        raise RuntimeError("Call context.initialize() before any method")

## \internal
<<<<<<< HEAD
=======
# \brief Gather context from the environment
class ExecutionContext(hoomd.meta._metadata):
    ## \internal
    # \brief Constructs the context object
    def __init__(self):
        hoomd.meta._metadata.__init__(self)
        self.metadata_fields = [
            'hostname', 'gpu', 'mode', 'num_ranks',
            'username', 'wallclocktime', 'cputime',
            'job_id', 'job_name'
            ]
        if _hoomd.is_TBB_available():
            self.metadata_fields.append('num_threads')

    ## \internal
    # \brief Return the execution configuration if initialized or raise exception.
    def _get_exec_conf(self):
        global exec_conf
        if exec_conf is None:
            raise RuntimeError("Not initialized.")
        else:
            return exec_conf

    # \brief Return the network hostname.
    @property
    def hostname(self):
        return socket.gethostname()

    # \brief Return the name of the GPU used in GPU mode.
    @property
    def gpu(self):
        n_gpu = self._get_exec_conf().getNumActiveGPUs()
        return [self._get_exec_conf().getGPUName(i) for i in range(n_gpu)]

    # \brief Return the execution mode
    @property
    def mode(self):
        if self._get_exec_conf().isCUDAEnabled():
            return 'gpu';
        else:
            return 'cpu';

    # \brief Return the number of ranks.
    @property
    def num_ranks(self):
        return hoomd.comm.get_num_ranks()

    # \brief Return the username.
    @property
    def username(self):
        return getpass.getuser()

    # \brief Return the wallclock time since the import of hoomd
    @property
    def wallclocktime(self):
        return time.time() - TIME_START

    # \brief Return the CPU clock time since the import of hoomd
    @property
    def cputime(self):
        return time.perf_counter() - CLOCK_START

    # \brief Return the job id
    @property
    def job_id(self):
        if 'PBS_JOBID' in os.environ:
            return os.environ['PBS_JOBID'];
        elif 'SLURM_JOB_ID' in os.environ:
            return os.environ['SLURM_JOB_ID'];
        else:
            return '';

    # \brief Return the job name
    @property
    def job_name(self):
        if 'PBS_JOBNAME' in os.environ:
            return os.environ['PBS_JOBNAME'];
        elif 'SLURM_JOB_NAME' in os.environ:
            return os.environ['SLURM_JOB_NAME'];
        else:
            return '';

    # \brief Return the number of CPU threads
    @property
    def num_threads(self):
        if not _hoomd.is_TBB_available():
            msg.warning("HOOMD was compiled without thread support, returning None\n");
            return None
        else:
            return self._get_exec_conf().getNumThreads();

## \internal
>>>>>>> 765c70c3
# \brief Gather context about HOOMD
class HOOMDContext(hoomd.meta._metadata):
    ## \internal
    # \brief Constructs the context object
    def __init__(self):
        hoomd.meta._metadata.__init__(self)
        self.metadata_fields = [
            'hoomd_version', 'hoomd_git_sha1', 'hoomd_git_refspec',
            'hoomd_compile_flags', 'cuda_version', 'compiler_version',
            ]

    # \brief Return the hoomd version.
    @property
    def hoomd_version(self):
        return _hoomd.__version__

    # \brief Return the hoomd git hash
    @property
    def hoomd_git_sha1(self):
        return _hoomd.__git_sha1__

    # \brief Return the hoomd git refspec
    @property
    def hoomd_git_refspec(self):
        return _hoomd.__git_refspec__

    # \brief Return the hoomd compile flags
    @property
    def hoomd_compile_flags(self):
        return _hoomd.hoomd_compile_flags();

    # \brief Return the cuda version
    @property
    def cuda_version(self):
        return _hoomd.__cuda_version__

    # \brief Return the compiler version
    @property
    def compiler_version(self):
        return _hoomd.__compiler_version__<|MERGE_RESOLUTION|>--- conflicted
+++ resolved
@@ -212,7 +212,7 @@
 
 # band-aid
 def _create_device():
-    
+
     if options.mode == "gpu":
         dev = hoomd.device.GPU()
         dev.gpu_error_checking = options.gpu_error_checking
@@ -232,101 +232,6 @@
         raise RuntimeError("Call context.initialize() before any method")
 
 ## \internal
-<<<<<<< HEAD
-=======
-# \brief Gather context from the environment
-class ExecutionContext(hoomd.meta._metadata):
-    ## \internal
-    # \brief Constructs the context object
-    def __init__(self):
-        hoomd.meta._metadata.__init__(self)
-        self.metadata_fields = [
-            'hostname', 'gpu', 'mode', 'num_ranks',
-            'username', 'wallclocktime', 'cputime',
-            'job_id', 'job_name'
-            ]
-        if _hoomd.is_TBB_available():
-            self.metadata_fields.append('num_threads')
-
-    ## \internal
-    # \brief Return the execution configuration if initialized or raise exception.
-    def _get_exec_conf(self):
-        global exec_conf
-        if exec_conf is None:
-            raise RuntimeError("Not initialized.")
-        else:
-            return exec_conf
-
-    # \brief Return the network hostname.
-    @property
-    def hostname(self):
-        return socket.gethostname()
-
-    # \brief Return the name of the GPU used in GPU mode.
-    @property
-    def gpu(self):
-        n_gpu = self._get_exec_conf().getNumActiveGPUs()
-        return [self._get_exec_conf().getGPUName(i) for i in range(n_gpu)]
-
-    # \brief Return the execution mode
-    @property
-    def mode(self):
-        if self._get_exec_conf().isCUDAEnabled():
-            return 'gpu';
-        else:
-            return 'cpu';
-
-    # \brief Return the number of ranks.
-    @property
-    def num_ranks(self):
-        return hoomd.comm.get_num_ranks()
-
-    # \brief Return the username.
-    @property
-    def username(self):
-        return getpass.getuser()
-
-    # \brief Return the wallclock time since the import of hoomd
-    @property
-    def wallclocktime(self):
-        return time.time() - TIME_START
-
-    # \brief Return the CPU clock time since the import of hoomd
-    @property
-    def cputime(self):
-        return time.perf_counter() - CLOCK_START
-
-    # \brief Return the job id
-    @property
-    def job_id(self):
-        if 'PBS_JOBID' in os.environ:
-            return os.environ['PBS_JOBID'];
-        elif 'SLURM_JOB_ID' in os.environ:
-            return os.environ['SLURM_JOB_ID'];
-        else:
-            return '';
-
-    # \brief Return the job name
-    @property
-    def job_name(self):
-        if 'PBS_JOBNAME' in os.environ:
-            return os.environ['PBS_JOBNAME'];
-        elif 'SLURM_JOB_NAME' in os.environ:
-            return os.environ['SLURM_JOB_NAME'];
-        else:
-            return '';
-
-    # \brief Return the number of CPU threads
-    @property
-    def num_threads(self):
-        if not _hoomd.is_TBB_available():
-            msg.warning("HOOMD was compiled without thread support, returning None\n");
-            return None
-        else:
-            return self._get_exec_conf().getNumThreads();
-
-## \internal
->>>>>>> 765c70c3
 # \brief Gather context about HOOMD
 class HOOMDContext(hoomd.meta._metadata):
     ## \internal
