// Copyright (c) 2009-2017 The Regents of the University of Michigan
// This file is part of the HOOMD-blue project, released under the BSD 3-Clause License.

// inclusion guard
#ifndef _INTEGRATOR_HPMC_MONO_H_
#define _INTEGRATOR_HPMC_MONO_H_

/*! \file IntegratorHPMCMono.h
    \brief Declaration of IntegratorHPMC
*/

#include <iostream>
#include <iomanip>
#include <sstream>

#include "hoomd/Integrator.h"
#include "HPMCPrecisionSetup.h"
#include "IntegratorHPMC.h"
#include "Moves.h"
#include "hoomd/AABBTree.h"
#include "GSDHPMCSchema.h"
#include "hoomd/Index1D.h"

#include "hoomd/managed_allocator.h"

#ifdef ENABLE_MPI
#include "hoomd/Communicator.h"
#include "hoomd/HOOMDMPI.h"
#endif

#ifndef NVCC
#include <hoomd/extern/pybind/include/pybind11/pybind11.h>
#endif

namespace hpmc
{

namespace detail
{

//! Helper class to manage shuffled update orders
/*! Stores an update order from 0 to N-1, inclusive, and can be resized. shuffle() shuffles the order of elements
    to a new random permutation. operator [i] gets the index of the item at order i in the current shuffled sequence.

    \ingroup hpmc_data_structs
*/
class UpdateOrder
    {
    public:
        //! Constructor
        /*! \param seed Random number seed
            \param N number of integers to shuffle
        */
        UpdateOrder(unsigned int seed, unsigned int N=0)
            : m_seed(seed)
            {
            resize(N);
            }

        //! Resize the order
        /*! \param N new size
            \post The order is 0, 1, 2, ... N-1
        */
    void resize(unsigned int N)
            {
            // initialize the update order
            m_update_order.resize(N);
            for (unsigned int i = 0; i < N; i++)
                m_update_order[i] = i;
            }

        //! Shuffle the order
        /*! \param timestep Current timestep of the simulation
            \note \a timestep is used to seed the RNG, thus assuming that the order is shuffled only once per
            timestep.
        */
        void shuffle(unsigned int timestep, unsigned int select = 0)
            {
            hoomd::detail::Saru rng(timestep, m_seed+select, 0xfa870af6);
            float r = rng.f();

            // reverse the order with 1/2 probability
            if (r > 0.5f)
                {
                unsigned int N = m_update_order.size();
                for (unsigned int i = 0; i < N; i++)
                    m_update_order[i] = N - i - 1;
                }
            else
                {
                unsigned int N = m_update_order.size();
                for (unsigned int i = 0; i < N; i++)
                    m_update_order[i] = i;
                }
            }

        //! Access element of the shuffled order
        unsigned int operator[](unsigned int i)
            {
            return m_update_order[i];
            }
    private:
        unsigned int m_seed;                       //!< Random number seed
        std::vector<unsigned int> m_update_order; //!< Update order
    };

}; // end namespace detail

//! HPMC on systems of mono-disperse shapes
/*! Implement hard particle monte carlo for a single type of shape on the CPU.

    TODO: I need better documentation

    \ingroup hpmc_integrators
*/
template < class Shape >
class IntegratorHPMCMono : public IntegratorHPMC
    {
    public:
        //! Param type from the shape
        //! Each shape has a param_type member that contain
        //! shape-specific descriptors(radius, vertices, etc)
        typedef typename Shape::param_type param_type;

        //! Constructor
        IntegratorHPMCMono(std::shared_ptr<SystemDefinition> sysdef,
                      unsigned int seed);

        virtual ~IntegratorHPMCMono()
            {
            if (m_aabbs != NULL)
                free(m_aabbs);
            m_pdata->getBoxChangeSignal().template disconnect<IntegratorHPMCMono<Shape>, &IntegratorHPMCMono<Shape>::slotBoxChanged>(this);
            m_pdata->getParticleSortSignal().template disconnect<IntegratorHPMCMono<Shape>, &IntegratorHPMCMono<Shape>::slotSorted>(this);
            }

        virtual void printStats();

        virtual void resetStats();

        //! Take one timestep forward
        virtual void update(unsigned int timestep);

        //! Get the maximum particle diameter
        virtual Scalar getMaxCoreDiameter();

        //! Get the minimum particle diameter
        virtual OverlapReal getMinCoreDiameter();

        //! Set the pair parameters for a single type
        virtual void setParam(unsigned int typ, const param_type& param);

        //! Set elements of the interaction matrix
        virtual void setOverlapChecks(unsigned int typi, unsigned int typj, bool check_overlaps);

        //! Set the external field for the integrator
        void setExternalField(std::shared_ptr< ExternalFieldMono<Shape> > external)
            {
            m_external = external;
            this->m_external_base = (ExternalField*)external.get();
            }

        //! Get a list of logged quantities
        virtual std::vector< std::string > getProvidedLogQuantities();

        //! Get the value of a logged quantity
        virtual Scalar getLogValue(const std::string& quantity, unsigned int timestep);

        //! Get the particle parameters
        virtual std::vector<param_type, managed_allocator<param_type> >& getParams()
            {
            return m_params;
            }

        //! Get the interaction matrix
        virtual const GPUArray<unsigned int>& getInteractionMatrix()
            {
            return m_overlaps;
            }

        //! Get the indexer for the interaction matrix
        virtual const Index2D& getOverlapIndexer()
            {
            return m_overlap_idx;
            }

        //! Count overlaps with the option to exit early at the first detected overlap
        virtual unsigned int countOverlaps(unsigned int timestep, bool early_exit);

        //! Return a vector that is an unwrapped overlap map
        virtual std::vector<bool> mapOverlaps();

        //! Return a python list that is an unwrapped overlap map
        virtual pybind11::list PyMapOverlaps();

        //! Return the requested ghost layer width
        virtual Scalar getGhostLayerWidth(unsigned int)
            {
            Scalar ghost_width = m_nominal_width + m_extra_ghost_width;
            m_exec_conf->msg->notice(9) << "IntegratorHPMCMono: ghost layer width of " << ghost_width << std::endl;
            return ghost_width;
            }

        #ifdef ENABLE_MPI
        //! Return the requested communication flags for ghost particles
        virtual CommFlags getCommFlags(unsigned int)
            {
            CommFlags flags(0);
            flags[comm_flag::position] = 1;
            flags[comm_flag::tag] = 1;

            std::ostringstream o;
            o << "IntegratorHPMCMono: Requesting communication flags for pos tag ";
            if (m_hasOrientation)
                {
                flags[comm_flag::orientation] = 1;
                o << "orientation ";
                }

            if (m_patch)
                {
                flags[comm_flag::diameter] = 1;
                flags[comm_flag::charge] = 1;
                o << "diameter charge";
                }

            m_exec_conf->msg->notice(9) << o.str() << std::endl;
            return flags;
            }
        #endif

        //! Prepare for the run
        virtual void prepRun(unsigned int timestep)
            {
            // base class method
            IntegratorHPMC::prepRun(timestep);

                {
                // for p in params, if Shape dummy(q_dummy, params).hasOrientation() then m_hasOrientation=true
                m_hasOrientation = false;
                quat<Scalar> q(make_scalar4(1,0,0,0));
                for (unsigned int i=0; i < m_pdata->getNTypes(); i++)
                    {
                    Shape dummy(q, m_params[i]);
                    if (dummy.hasOrientation())
                        m_hasOrientation = true;
                    }
                }
            updateCellWidth(); // make sure the cell width is up-to-date and forces a rebuild of the AABB tree and image list

            communicate(true);
            }

        //! Communicate particles
        virtual void communicate(bool migrate)
            {
            // migrate and exchange particles
            #ifdef ENABLE_MPI
            if (m_comm)
                {
                // this is kludgy but necessary since we are calling the communications methods directly
                m_comm->setFlags(getCommFlags(0));

                if (migrate)
                    m_comm->migrateParticles();
                else
                    m_pdata->removeAllGhostParticles();

                m_comm->exchangeGhosts();

                m_aabb_tree_invalid = true;
                }
            #endif
            }

<<<<<<< HEAD
        //! Return true if anisotropic particles are present
        virtual bool hasOrientation() { return m_hasOrientation; }

        //! Calculate Boltzmann factor
        bool accept(double total_energy, hoomd::detail::Saru& rng)
            {
            double boltz = fast::exp(total_energy);
            bool reject = false;
            if(rng.s(Scalar(0.0),Scalar(1.0)) < boltz)
                reject = false;
            else
                reject = true;
            return !reject;
            }

=======
>>>>>>> 36816fec
        //! Compute the energy due to patch interactions
        /*! \param timestep the current time step
         * \returns the total patch energy
         */
        virtual float computePatchEnergy(unsigned int timestep);

        //! Build the AABB tree (if needed)
        const detail::AABBTree& buildAABBTree();

        //! Make list of image indices for boxes to check in small-box mode
        const std::vector<vec3<Scalar> >& updateImageList();

        //! Return list of integer shift vectors for periodic images
        const std::vector<int3>& getImageHKL()
            {
            updateImageList();
            return m_image_hkl;
            }

        //! Method to be called when number of types changes
        virtual void slotNumTypesChange();

        void invalidateAABBTree(){ m_aabb_tree_invalid = true; }

        //! Method that is called whenever the GSD file is written if connected to a GSD file.
        int slotWriteGSD(gsd_handle&, std::string name) const;

        //! Method that is called to connect to the gsd write state signal
        void connectGSDSignal(std::shared_ptr<GSDDumpWriter> writer, std::string name);

        //! Method that is called to connect to the gsd write state signal
        bool restoreStateGSD(std::shared_ptr<GSDReader> reader, std::string name);

    protected:
        std::vector<param_type, managed_allocator<param_type> > m_params;   //!< Parameters for each particle type on GPU
        GPUArray<unsigned int> m_overlaps;          //!< Interaction matrix (0/1) for overlap checks
        detail::UpdateOrder m_update_order;         //!< Update order
        bool m_image_list_is_initialized;                    //!< true if image list has been used
        bool m_image_list_valid;                             //!< image list is invalid if the box dimensions or particle parameters have changed.
        std::vector<vec3<Scalar> > m_image_list;             //!< List of potentially interacting simulation box images
        std::vector<int3> m_image_hkl;               //!< List of potentially interacting simulation box images (integer shifts)
        unsigned int m_image_list_rebuilds;                  //!< Number of times the image list has been rebuilt
        bool m_image_list_warning_issued;                    //!< True if the image list warning has been issued
        bool m_hkl_max_warning_issued;                       //!< True if the image list size warning has been issued
        bool m_hasOrientation;                               //!< true if there are any orientable particles in the system

        std::shared_ptr< ExternalFieldMono<Shape> > m_external;//!< External Field
        detail::AABBTree m_aabb_tree;               //!< Bounding volume hierarchy for overlap checks
        detail::AABB* m_aabbs;                      //!< list of AABBs, one per particle
        unsigned int m_aabbs_capacity;              //!< Capacity of m_aabbs list
        bool m_aabb_tree_invalid;                   //!< Flag if the aabb tree has been invalidated

        Scalar m_extra_image_width;                 //! Extra width to extend the image list

        Index2D m_overlap_idx;                      //!!< Indexer for interaction matrix

        //! Set the nominal width appropriate for looped moves
        virtual void updateCellWidth();

        //! Grow the m_aabbs list
        virtual void growAABBList(unsigned int N);

        //! Limit the maximum move distances
        virtual void limitMoveDistances();

        //! callback so that the box change signal can invalidate the image list
        virtual void slotBoxChanged()
            {
            m_image_list_valid = false;
            // changing the box does not necessarily invalidate the AABB tree - however, practically
            // anything that changes the box (i.e. NPT, box_resize) is also moving the particles,
            // so use it as a sign to rebuild the AABB tree
            m_aabb_tree_invalid = true;
            }

        //! callback so that the particle sort signal can invalidate the AABB tree
        virtual void slotSorted()
            {
            m_aabb_tree_invalid = true;
            }
    };

template <class Shape>
IntegratorHPMCMono<Shape>::IntegratorHPMCMono(std::shared_ptr<SystemDefinition> sysdef,
                                                   unsigned int seed)
            : IntegratorHPMC(sysdef, seed),
              m_update_order(seed+m_exec_conf->getRank(), m_pdata->getN()),
              m_image_list_is_initialized(false),
              m_image_list_valid(false),
              m_hasOrientation(true),
              m_extra_image_width(0.0)
    {
    // allocate the parameter storage
    m_params = std::vector<param_type, managed_allocator<param_type> >(m_pdata->getNTypes(), param_type(), managed_allocator<param_type>(m_exec_conf->isCUDAEnabled()));

    m_overlap_idx = Index2D(m_pdata->getNTypes());
    GPUArray<unsigned int> overlaps(m_overlap_idx.getNumElements(), m_exec_conf);
    m_overlaps.swap(overlaps);

    // Connect to the BoxChange signal
    m_pdata->getBoxChangeSignal().template connect<IntegratorHPMCMono<Shape>, &IntegratorHPMCMono<Shape>::slotBoxChanged>(this);
    m_pdata->getParticleSortSignal().template connect<IntegratorHPMCMono<Shape>, &IntegratorHPMCMono<Shape>::slotSorted>(this);

    m_image_list_rebuilds = 0;
    m_image_list_warning_issued = false;
    m_hkl_max_warning_issued = false;

    m_aabbs = NULL;
    m_aabbs_capacity = 0;
    m_aabb_tree_invalid = true;
    }


template<class Shape>
std::vector< std::string > IntegratorHPMCMono<Shape>::getProvidedLogQuantities()
    {
    // start with the integrator provided quantities
    std::vector< std::string > result = IntegratorHPMC::getProvidedLogQuantities();
    // then add ours
    if(m_patch)
        {
        result.push_back("hpmc_patch_energy");
        result.push_back("hpmc_patch_rcut");
        }

    return result;
    }

template<class Shape>
Scalar IntegratorHPMCMono<Shape>::getLogValue(const std::string& quantity, unsigned int timestep)
    {
    if (quantity == "hpmc_patch_energy")
        {
        if (m_patch)
            {
            return computePatchEnergy(timestep);
            }
        else
            {
            this->m_exec_conf->msg->error() << "No patch enabled:" << quantity << " not registered." << std::endl;
            throw std::runtime_error("Error getting log value");
            }
        }
    else if (quantity == "hpmc_patch_rcut")
        {
        if (m_patch)
            {
            return (Scalar)m_patch->getRCut();
            }
        else
            {
            this->m_exec_conf->msg->error() << "No patch enabled:" << quantity << " not registered." << std::endl;
            throw std::runtime_error("Error getting log value");
            }
        }
    else
        {
        //nothing found -> pass on to integrator
        return IntegratorHPMC::getLogValue(quantity, timestep);
        }
    }

template <class Shape>
void IntegratorHPMCMono<Shape>::printStats()
    {
    IntegratorHPMC::printStats();

    /*unsigned int max_height = 0;
    unsigned int total_height = 0;

    for (unsigned int i = 0; i < m_pdata->getN(); i++)
        {
        unsigned int height = m_aabb_tree.height(i);
        if (height > max_height)
            max_height = height;
        total_height += height;
        }

    m_exec_conf->msg->notice(2) << "Avg AABB tree height: " << total_height / Scalar(m_pdata->getN()) << std::endl;
    m_exec_conf->msg->notice(2) << "Max AABB tree height: " << max_height << std::endl;*/
    }

template <class Shape>
void IntegratorHPMCMono<Shape>::resetStats()
    {
    IntegratorHPMC::resetStats();
    }

template <class Shape>
void IntegratorHPMCMono<Shape>::slotNumTypesChange()
    {
    // call parent class method
    IntegratorHPMC::slotNumTypesChange();

    // re-allocate the parameter storage
    m_params.resize(m_pdata->getNTypes());

    // skip the reallocation if the number of types does not change
    // this keeps old potential coefficients when restoring a snapshot
    // it will result in invalid coeficients if the snapshot has a different type id -> name mapping
    if (m_pdata->getNTypes() == m_overlap_idx.getW())
        return;

    // re-allocate overlap interaction matrix
    m_overlap_idx = Index2D(m_pdata->getNTypes());

    GPUArray<unsigned int> overlaps(m_overlap_idx.getNumElements(), m_exec_conf);
    m_overlaps.swap(overlaps);

    updateCellWidth();
    }

template <class Shape>
void IntegratorHPMCMono<Shape>::update(unsigned int timestep)
    {
    m_exec_conf->msg->notice(10) << "HPMCMono update: " << timestep << std::endl;
    IntegratorHPMC::update(timestep);

    // get needed vars
    ArrayHandle<hpmc_counters_t> h_counters(m_count_total, access_location::host, access_mode::readwrite);
    hpmc_counters_t& counters = h_counters.data[0];
    const BoxDim& box = m_pdata->getBox();
    unsigned int ndim = this->m_sysdef->getNDimensions();

    #ifdef ENABLE_MPI
    // compute the width of the active region
    Scalar3 npd = box.getNearestPlaneDistance();
    Scalar3 ghost_fraction = m_nominal_width / npd;
    #endif

    // Shuffle the order of particles for this step
    m_update_order.resize(m_pdata->getN());
    m_update_order.shuffle(timestep);

    // update the AABB Tree
    buildAABBTree();
    // limit m_d entries so that particles cannot possibly wander more than one box image in one time step
    limitMoveDistances();
    // update the image list
    updateImageList();

    if (this->m_prof) this->m_prof->push(this->m_exec_conf, "HPMC update");

    if( m_external ) // I think we need this here otherwise I don't think it will get called.
        {
        m_external->compute(timestep);
        }

    // access interaction matrix
    ArrayHandle<unsigned int> h_overlaps(m_overlaps, access_location::host, access_mode::read);

    // loop over local particles nselect times
    for (unsigned int i_nselect = 0; i_nselect < m_nselect; i_nselect++)
        {
        // access particle data and system box
        ArrayHandle<Scalar4> h_postype(m_pdata->getPositions(), access_location::host, access_mode::readwrite);
        ArrayHandle<Scalar4> h_orientation(m_pdata->getOrientationArray(), access_location::host, access_mode::readwrite);
        ArrayHandle<Scalar> h_diameter(m_pdata->getDiameters(), access_location::host, access_mode::read);
        ArrayHandle<Scalar> h_charge(m_pdata->getCharges(), access_location::host, access_mode::read);

        //access move sizes
        ArrayHandle<Scalar> h_d(m_d, access_location::host, access_mode::read);
        ArrayHandle<Scalar> h_a(m_a, access_location::host, access_mode::read);

        // loop through N particles in a shuffled order
        for (unsigned int cur_particle = 0; cur_particle < m_pdata->getN(); cur_particle++)
            {
            unsigned int i = m_update_order[cur_particle];

            // read in the current position and orientation
            Scalar4 postype_i = h_postype.data[i];
            Scalar4 orientation_i = h_orientation.data[i];
            vec3<Scalar> pos_i = vec3<Scalar>(postype_i);

            #ifdef ENABLE_MPI
            if (m_comm)
                {
                // only move particle if active
                if (!isActive(make_scalar3(postype_i.x, postype_i.y, postype_i.z), box, ghost_fraction))
                    continue;
                }
            #endif

            // make a trial move for i
            hoomd::detail::Saru rng_i(i, m_seed + m_exec_conf->getRank()*m_nselect + i_nselect, timestep);
            int typ_i = __scalar_as_int(postype_i.w);
            Shape shape_i(quat<Scalar>(orientation_i), m_params[typ_i]);
            unsigned int move_type_select = rng_i.u32() & 0xffff;
            bool move_type_translate = !shape_i.hasOrientation() || (move_type_select < m_move_ratio);

            Shape shape_old(quat<Scalar>(orientation_i), m_params[typ_i]);
            vec3<Scalar> pos_old = pos_i;

            if (move_type_translate)
                {
                move_translate(pos_i, rng_i, h_d.data[typ_i], ndim);

                #ifdef ENABLE_MPI
                if (m_comm)
                    {
                    // check if particle has moved into the ghost layer, and skip if it is
                    if (!isActive(vec_to_scalar3(pos_i), box, ghost_fraction))
                        continue;
                    }
                #endif
                }
            else
                {
                move_rotate(shape_i.orientation, rng_i, h_a.data[typ_i], ndim);
                }


            bool overlap=false;
            OverlapReal r_cut_patch = 0;

            if (m_patch && !m_patch_log)
                {
                r_cut_patch = m_patch->getRCut();
                }

            // subtract minimum AABB extent from search radius
            OverlapReal R_query = std::max(shape_i.getCircumsphereDiameter()/OverlapReal(2.0), r_cut_patch-getMinCoreDiameter()/(OverlapReal)2.0);
            detail::AABB aabb_i_local = detail::AABB(vec3<Scalar>(0,0,0),R_query);

            // patch + field interaction deltaU
            double patch_field_energy_diff = 0;

            // check for overlaps with neighboring particle's positions (also calculate the new energy)
            // All image boxes (including the primary)
            const unsigned int n_images = m_image_list.size();
            for (unsigned int cur_image = 0; cur_image < n_images; cur_image++)
                {
                vec3<Scalar> pos_i_image = pos_i + m_image_list[cur_image];
                detail::AABB aabb = aabb_i_local;
                aabb.translate(pos_i_image);

                // stackless search
                for (unsigned int cur_node_idx = 0; cur_node_idx < m_aabb_tree.getNumNodes(); cur_node_idx++)
                    {
                    if (detail::overlap(m_aabb_tree.getNodeAABB(cur_node_idx), aabb))
                        {
                        if (m_aabb_tree.isNodeLeaf(cur_node_idx))
                            {
                            for (unsigned int cur_p = 0; cur_p < m_aabb_tree.getNodeNumParticles(cur_node_idx); cur_p++)
                                {
                                // read in its position and orientation
                                unsigned int j = m_aabb_tree.getNodeParticle(cur_node_idx, cur_p);

                                Scalar4 postype_j;
                                Scalar4 orientation_j;

                                // handle j==i situations
                                if ( j != i )
                                    {
                                    // load the position and orientation of the j particle
                                    postype_j = h_postype.data[j];
                                    orientation_j = h_orientation.data[j];
                                    }
                                else
                                    {
                                    if (cur_image == 0)
                                        {
                                        // in the first image, skip i == j
                                        continue;
                                        }
                                    else
                                        {
                                        // If this is particle i and we are in an outside image, use the translated position and orientation
                                        postype_j = make_scalar4(pos_i.x, pos_i.y, pos_i.z, postype_i.w);
                                        orientation_j = quat_to_scalar4(shape_i.orientation);
                                        }
                                    }

                                // put particles in coordinate system of particle i
                                vec3<Scalar> r_ij = vec3<Scalar>(postype_j) - pos_i_image;

                                unsigned int typ_j = __scalar_as_int(postype_j.w);
                                Shape shape_j(quat<Scalar>(orientation_j), m_params[typ_j]);

                                counters.overlap_checks++;
                                if (h_overlaps.data[m_overlap_idx(typ_i, typ_j)]
                                    && check_circumsphere_overlap(r_ij, shape_i, shape_j)
                                    && test_overlap(r_ij, shape_i, shape_j, counters.overlap_err_count))
                                    {
                                    overlap = true;
                                    break;
                                    }
                                else if (m_patch && !m_patch_log && dot(r_ij,r_ij) <= r_cut_patch*r_cut_patch) // If there is no overlap and m_patch is not NULL, calculate energy
                                    {
                                    // deltaU = U_old - U_new: subtract energy of new configuration
                                    patch_field_energy_diff -= m_patch->energy(r_ij, typ_i,
                                                               quat<float>(shape_i.orientation),
                                                               h_diameter.data[i],
                                                               h_charge.data[i],
                                                               typ_j,
                                                               quat<float>(orientation_j),
                                                               h_diameter.data[j],
                                                               h_charge.data[j]
                                                               );
                                    }
                                }
                            }
                        }
                    else
                        {
                        // skip ahead
                        cur_node_idx += m_aabb_tree.getNodeSkip(cur_node_idx);
                        }

                    if (overlap)
                        break;
                    }  // end loop over AABB nodes

                if (overlap)
                    break;
                } // end loop over images

            // calculate old patch energy only if m_patch not NULL and no overlaps
            if (m_patch && !m_patch_log && !overlap)
                {
                for (unsigned int cur_image = 0; cur_image < n_images; cur_image++)
                    {
                    vec3<Scalar> pos_i_image = pos_old + m_image_list[cur_image];
                    detail::AABB aabb = aabb_i_local;
                    aabb.translate(pos_i_image);

                    // stackless search
                    for (unsigned int cur_node_idx = 0; cur_node_idx < m_aabb_tree.getNumNodes(); cur_node_idx++)
                        {
                        if (detail::overlap(m_aabb_tree.getNodeAABB(cur_node_idx), aabb))
                            {
                            if (m_aabb_tree.isNodeLeaf(cur_node_idx))
                                {
                                for (unsigned int cur_p = 0; cur_p < m_aabb_tree.getNodeNumParticles(cur_node_idx); cur_p++)
                                    {
                                    // read in its position and orientation
                                    unsigned int j = m_aabb_tree.getNodeParticle(cur_node_idx, cur_p);

                                    Scalar4 postype_j;
                                    Scalar4 orientation_j;

                                    // handle j==i situations
                                    if ( j != i )
                                        {
                                        // load the position and orientation of the j particle
                                        postype_j = h_postype.data[j];
                                        orientation_j = h_orientation.data[j];
                                        }
                                    else
                                        {
                                        if (cur_image == 0)
                                            {
                                            // in the first image, skip i == j
                                            continue;
                                            }
                                        else
                                            {
                                            // If this is particle i and we are in an outside image, use the translated position and orientation
                                            postype_j = make_scalar4(pos_old.x, pos_old.y, pos_old.z, postype_i.w);
                                            orientation_j = quat_to_scalar4(shape_old.orientation);
                                            }
                                        }

                                    // put particles in coordinate system of particle i
                                    vec3<Scalar> r_ij = vec3<Scalar>(postype_j) - pos_i_image;
                                    unsigned int typ_j = __scalar_as_int(postype_j.w);
                                    Shape shape_j(quat<Scalar>(orientation_j), m_params[typ_j]);
                                    // deltaU = U_old - U_new: add energy of old configuration
                                    if (dot(r_ij,r_ij) <= r_cut_patch*r_cut_patch)
                                        patch_field_energy_diff += m_patch->energy(r_ij,
                                                                   typ_i,
                                                                   quat<float>(orientation_i),
                                                                   h_diameter.data[i],
                                                                   h_charge.data[i],
                                                                   typ_j,
                                                                   quat<float>(orientation_j),
                                                                   h_diameter.data[j],
                                                                   h_charge.data[j]);
                                    }
                                }
                            }
                        else
                            {
                            // skip ahead
                            cur_node_idx += m_aabb_tree.getNodeSkip(cur_node_idx);
                            }
                        }  // end loop over AABB nodes
                    } // end loop over images
                } // end if (m_patch)

            // Add external energetic contribution
            if (m_external)
                {
                patch_field_energy_diff += m_external->energydiff(i, pos_old, shape_old, pos_i, shape_i);
                }

            // If no overlaps and Metropolis criterion is met, accept
            // trial move and update positions  and/or orientations.
            if (!overlap && rng_i.d() < slow::exp(patch_field_energy_diff))
                {
                // increment accept counter and assign new position
                if (!shape_i.ignoreStatistics())
                    {
                    if (move_type_translate)
                        counters.translate_accept_count++;
                    else
                        counters.rotate_accept_count++;
                    }

                // update the position of the particle in the tree for future updates
                detail::AABB aabb = aabb_i_local;
                aabb.translate(pos_i);
                m_aabb_tree.update(i, aabb);

                // update position of particle
                h_postype.data[i] = make_scalar4(pos_i.x,pos_i.y,pos_i.z,postype_i.w);

                if (shape_i.hasOrientation())
                    {
                    h_orientation.data[i] = quat_to_scalar4(shape_i.orientation);
                    }
                }
            else
                {
                if (!shape_i.ignoreStatistics())
                    {
                    // increment reject counter
                    if (move_type_translate)
                        counters.translate_reject_count++;
                    else
                        counters.rotate_reject_count++;
                    }
                }
            } // end loop over all particles
        } // end loop over nselect

        {
        ArrayHandle<Scalar4> h_postype(m_pdata->getPositions(), access_location::host, access_mode::readwrite);
        ArrayHandle<int3> h_image(m_pdata->getImages(), access_location::host, access_mode::readwrite);
        // wrap particles back into box
        for (unsigned int i = 0; i < m_pdata->getN(); i++)
            {
            box.wrap(h_postype.data[i], h_image.data[i]);
            }
        }

    // perform the grid shift
    #ifdef ENABLE_MPI
    if (m_comm)
        {
        ArrayHandle<Scalar4> h_postype(m_pdata->getPositions(), access_location::host, access_mode::readwrite);
        ArrayHandle<int3> h_image(m_pdata->getImages(), access_location::host, access_mode::readwrite);

        // precalculate the grid shift
        hoomd::detail::Saru rng(timestep, this->m_seed, 0xf4a3210e);
        Scalar3 shift = make_scalar3(0,0,0);
        shift.x = rng.s(-m_nominal_width/Scalar(2.0),m_nominal_width/Scalar(2.0));
        shift.y = rng.s(-m_nominal_width/Scalar(2.0),m_nominal_width/Scalar(2.0));
        if (this->m_sysdef->getNDimensions() == 3)
            {
            shift.z = rng.s(-m_nominal_width/Scalar(2.0),m_nominal_width/Scalar(2.0));
            }
        for (unsigned int i = 0; i < m_pdata->getN(); i++)
            {
            // read in the current position and orientation
            Scalar4 postype_i = h_postype.data[i];
            vec3<Scalar> r_i = vec3<Scalar>(postype_i); // translation from local to global coordinates
            r_i += vec3<Scalar>(shift);
            h_postype.data[i] = vec_to_scalar4(r_i, postype_i.w);
            box.wrap(h_postype.data[i], h_image.data[i]);
            }
        this->m_pdata->translateOrigin(shift);
        }
    #endif

    if (this->m_prof) this->m_prof->pop(this->m_exec_conf);

    // migrate and exchange particles
    communicate(true);

    // all particle have been moved, the aabb tree is now invalid
    m_aabb_tree_invalid = true;
    }

/*! \param timestep current step
    \param early_exit exit at first overlap found if true
    \returns number of overlaps if early_exit=false, 1 if early_exit=true
*/
template <class Shape>
unsigned int IntegratorHPMCMono<Shape>::countOverlaps(unsigned int timestep, bool early_exit)
    {
    unsigned int overlap_count = 0;
    unsigned int err_count = 0;

    m_exec_conf->msg->notice(10) << "HPMCMono count overlaps: " << timestep << std::endl;

    if (!m_past_first_run)
        {
        m_exec_conf->msg->error() << "count_overlaps only works after a run() command" << std::endl;
        throw std::runtime_error("Error communicating in count_overlaps");
        }

    // build an up to date AABB tree
    buildAABBTree();
    // update the image list
    updateImageList();

    if (this->m_prof) this->m_prof->push(this->m_exec_conf, "HPMC count overlaps");

    // access particle data and system box
    ArrayHandle<Scalar4> h_postype(m_pdata->getPositions(), access_location::host, access_mode::read);
    ArrayHandle<Scalar4> h_orientation(m_pdata->getOrientationArray(), access_location::host, access_mode::read);
    ArrayHandle<unsigned int> h_tag(m_pdata->getTags(), access_location::host, access_mode::read);

    // access parameters and interaction matrix
    ArrayHandle<unsigned int> h_overlaps(m_overlaps, access_location::host, access_mode::read);

    // Loop over all particles
    for (unsigned int i = 0; i < m_pdata->getN(); i++)
        {
        // read in the current position and orientation
        Scalar4 postype_i = h_postype.data[i];
        Scalar4 orientation_i = h_orientation.data[i];
        unsigned int typ_i = __scalar_as_int(postype_i.w);
        Shape shape_i(quat<Scalar>(orientation_i), m_params[typ_i]);
        vec3<Scalar> pos_i = vec3<Scalar>(postype_i);

        // Check particle against AABB tree for neighbors
        detail::AABB aabb_i_local = shape_i.getAABB(vec3<Scalar>(0,0,0));

        const unsigned int n_images = m_image_list.size();
        for (unsigned int cur_image = 0; cur_image < n_images; cur_image++)
            {
            vec3<Scalar> pos_i_image = pos_i + m_image_list[cur_image];
            detail::AABB aabb = aabb_i_local;
            aabb.translate(pos_i_image);

            // stackless search
            for (unsigned int cur_node_idx = 0; cur_node_idx < m_aabb_tree.getNumNodes(); cur_node_idx++)
                {
                if (detail::overlap(m_aabb_tree.getNodeAABB(cur_node_idx), aabb))
                    {
                    if (m_aabb_tree.isNodeLeaf(cur_node_idx))
                        {
                        for (unsigned int cur_p = 0; cur_p < m_aabb_tree.getNodeNumParticles(cur_node_idx); cur_p++)
                            {
                            // read in its position and orientation
                            unsigned int j = m_aabb_tree.getNodeParticle(cur_node_idx, cur_p);

                            // skip i==j in the 0 image
                            if (cur_image == 0 && i == j)
                                continue;

                            Scalar4 postype_j = h_postype.data[j];
                            Scalar4 orientation_j = h_orientation.data[j];

                            // put particles in coordinate system of particle i
                            vec3<Scalar> r_ij = vec3<Scalar>(postype_j) - pos_i_image;

                            unsigned int typ_j = __scalar_as_int(postype_j.w);
                            Shape shape_j(quat<Scalar>(orientation_j), m_params[typ_j]);

                            if (h_tag.data[i] <= h_tag.data[j]
                                && h_overlaps.data[m_overlap_idx(typ_i,typ_j)]
                                && check_circumsphere_overlap(r_ij, shape_i, shape_j)
                                && test_overlap(r_ij, shape_i, shape_j, err_count)
                                && test_overlap(-r_ij, shape_j, shape_i, err_count))
                                {
                                overlap_count++;
                                if (early_exit)
                                    {
                                    // exit early from loop over neighbor particles
                                    break;
                                    }
                                }
                            }
                        }
                    }
                else
                    {
                    // skip ahead
                    cur_node_idx += m_aabb_tree.getNodeSkip(cur_node_idx);
                    }

                if (overlap_count && early_exit)
                    {
                    break;
                    }
                } // end loop over AABB nodes

            if (overlap_count && early_exit)
                {
                break;
                }
            } // end loop over images

        if (overlap_count && early_exit)
            {
            break;
            }
        } // end loop over particles

    if (this->m_prof) this->m_prof->pop(this->m_exec_conf);

    #ifdef ENABLE_MPI
    if (this->m_pdata->getDomainDecomposition())
        {
        MPI_Allreduce(MPI_IN_PLACE, &overlap_count, 1, MPI_UNSIGNED, MPI_SUM, m_exec_conf->getMPICommunicator());
        if (early_exit && overlap_count > 1)
            overlap_count = 1;
        }
    #endif

    return overlap_count;
    }

template<class Shape>
float IntegratorHPMCMono<Shape>::computePatchEnergy(unsigned int timestep)
    {
    // sum up in double precision
    double energy = 0.0;

    // return if nothing to do
    if (!m_patch) return energy;

    // the cut-off
    float r_cut = m_patch->getRCut();

    m_exec_conf->msg->notice(10) << "HPMC compute patch energy: " << timestep << std::endl;

    if (!m_past_first_run)
        {
        m_exec_conf->msg->error() << "get_patch_energy only works after a run() command" << std::endl;
        throw std::runtime_error("Error communicating in count_overlaps");
        }

    // build an up to date AABB tree
    buildAABBTree();
    // update the image list
    updateImageList();

    if (this->m_prof) this->m_prof->push(this->m_exec_conf, "HPMC compute patch energy");

    // access particle data and system box
    ArrayHandle<Scalar4> h_postype(m_pdata->getPositions(), access_location::host, access_mode::read);
    ArrayHandle<Scalar4> h_orientation(m_pdata->getOrientationArray(), access_location::host, access_mode::read);
    ArrayHandle<Scalar> h_diameter(m_pdata->getDiameters(), access_location::host, access_mode::read);
    ArrayHandle<Scalar> h_charge(m_pdata->getCharges(), access_location::host, access_mode::read);
    ArrayHandle<unsigned int> h_tag(m_pdata->getTags(), access_location::host, access_mode::read);

    // access parameters and interaction matrix
    ArrayHandle<unsigned int> h_overlaps(m_overlaps, access_location::host, access_mode::read);

    // Loop over all particles
    for (unsigned int i = 0; i < m_pdata->getN(); i++)
        {
        // read in the current position and orientation
        Scalar4 postype_i = h_postype.data[i];
        Scalar4 orientation_i = h_orientation.data[i];
        unsigned int typ_i = __scalar_as_int(postype_i.w);
        Shape shape_i(quat<Scalar>(orientation_i), m_params[typ_i]);
        vec3<Scalar> pos_i = vec3<Scalar>(postype_i);

        Scalar d_i = h_diameter.data[i];
        Scalar charge_i = h_charge.data[i];

        // subtract minimum AABB extent from search radius
        OverlapReal R_query = std::max(shape_i.getCircumsphereDiameter()/OverlapReal(2.0), r_cut-getMinCoreDiameter()/(OverlapReal)2.0);
        detail::AABB aabb_i_local = detail::AABB(vec3<Scalar>(0,0,0),R_query);

        const unsigned int n_images = m_image_list.size();
        for (unsigned int cur_image = 0; cur_image < n_images; cur_image++)
            {
            vec3<Scalar> pos_i_image = pos_i + m_image_list[cur_image];
            detail::AABB aabb = aabb_i_local;
            aabb.translate(pos_i_image);

            // stackless search
            for (unsigned int cur_node_idx = 0; cur_node_idx < m_aabb_tree.getNumNodes(); cur_node_idx++)
                {
                if (detail::overlap(m_aabb_tree.getNodeAABB(cur_node_idx), aabb))
                    {
                    if (m_aabb_tree.isNodeLeaf(cur_node_idx))
                        {
                        for (unsigned int cur_p = 0; cur_p < m_aabb_tree.getNodeNumParticles(cur_node_idx); cur_p++)
                            {
                            // read in its position and orientation
                            unsigned int j = m_aabb_tree.getNodeParticle(cur_node_idx, cur_p);

                            // skip i==j in the 0 image
                            if (cur_image == 0 && i == j)
                                continue;

                            Scalar4 postype_j = h_postype.data[j];
                            Scalar4 orientation_j = h_orientation.data[j];
                            Scalar d_j = h_diameter.data[j];
                            Scalar charge_j = h_charge.data[j];

                            // put particles in coordinate system of particle i
                            vec3<Scalar> r_ij = vec3<Scalar>(postype_j) - pos_i_image;

                            unsigned int typ_j = __scalar_as_int(postype_j.w);
                            Shape shape_j(quat<Scalar>(orientation_j), m_params[typ_j]);

                            // count unique pairs within range
                            if (h_tag.data[i] <= h_tag.data[j] && dot(r_ij,r_ij) <= r_cut*r_cut)
                                {
                                energy += m_patch->energy(r_ij,
                                       typ_i,
                                       quat<float>(orientation_i),
                                       d_i,
                                       charge_i,
                                       typ_j,
                                       quat<float>(orientation_j),
                                       d_j,
                                       charge_j);
                                }
                            }
                        }
                    }
                else
                    {
                    // skip ahead
                    cur_node_idx += m_aabb_tree.getNodeSkip(cur_node_idx);
                    }

                } // end loop over AABB nodes
            } // end loop over images
        } // end loop over particles

    if (this->m_prof) this->m_prof->pop(this->m_exec_conf);

    #ifdef ENABLE_MPI
    if (this->m_pdata->getDomainDecomposition())
        {
        MPI_Allreduce(MPI_IN_PLACE, &energy, 1, MPI_DOUBLE, MPI_SUM, m_exec_conf->getMPICommunicator());
        }
    #endif

    return energy;
    }


template <class Shape>
Scalar IntegratorHPMCMono<Shape>::getMaxCoreDiameter()
    {
    // for each type, create a temporary shape and return the maximum diameter
    OverlapReal maxD = OverlapReal(0.0);
    for (unsigned int typ = 0; typ < this->m_pdata->getNTypes(); typ++)
        {
        Shape temp(quat<Scalar>(), m_params[typ]);
        maxD = std::max(maxD, temp.getCircumsphereDiameter());
        }

    return maxD;
    }

template <class Shape>
OverlapReal IntegratorHPMCMono<Shape>::getMinCoreDiameter()
    {
    // for each type, create a temporary shape and return the minimum diameter
    OverlapReal minD = OverlapReal(0.0);
    for (unsigned int typ = 0; typ < this->m_pdata->getNTypes(); typ++)
        {
        Shape temp(quat<Scalar>(), m_params[typ]);
        minD = std::min(minD, temp.getCircumsphereDiameter());
        }

        return minD;
        }

template <class Shape>
void IntegratorHPMCMono<Shape>::setParam(unsigned int typ,  const param_type& param)
    {
    // validate input
    if (typ >= this->m_pdata->getNTypes())
        {
        this->m_exec_conf->msg->error() << "integrate.mode_hpmc_?." << /*evaluator::getName() <<*/ ": Trying to set pair params for a non existant type! "
                  << typ << std::endl;
        throw std::runtime_error("Error setting parameters in IntegratorHPMCMono");
        }

    // need to scope this because updateCellWidth will access it
        {
        // update the parameter for this type
        m_exec_conf->msg->notice(7) << "setParam : " << typ << std::endl;
        m_params[typ] = param;
        }

    updateCellWidth();
    }

template <class Shape>
void IntegratorHPMCMono<Shape>::setOverlapChecks(unsigned int typi, unsigned int typj, bool check_overlaps)
    {
    // validate input
    if (typi >= this->m_pdata->getNTypes())
        {
        this->m_exec_conf->msg->error() << "integrate.mode_hpmc_?." << /*evaluator::getName() <<*/ ": Trying to set interaction matrix for a non existant type! "
                  << typi << std::endl;
        throw std::runtime_error("Error setting interaction matrix in IntegratorHPMCMono");
        }

    if (typj >= this->m_pdata->getNTypes())
        {
        this->m_exec_conf->msg->error() << "integrate.mode_hpmc_?." << /*evaluator::getName() <<*/ ": Trying to set interaction matrix for a non existant type! "
                  << typj << std::endl;
        throw std::runtime_error("Error setting interaction matrix in IntegratorHPMCMono");
        }

    // update the parameter for this type
    m_exec_conf->msg->notice(7) << "setOverlapChecks : " << typi << " " << typj << " " << check_overlaps << std::endl;
    ArrayHandle<unsigned int> h_overlaps(m_overlaps, access_location::host, access_mode::readwrite);
    h_overlaps.data[m_overlap_idx(typi,typj)] = check_overlaps;
    h_overlaps.data[m_overlap_idx(typj,typi)] = check_overlaps;
    }

//! Calculate a list of box images within interaction range of the simulation box, innermost first
template <class Shape>
inline const std::vector<vec3<Scalar> >& IntegratorHPMCMono<Shape>::updateImageList()
    {
    // cancel if the image list is up to date
    if (m_image_list_valid)
        return m_image_list;

    // triclinic boxes have 4 linearly independent body diagonals
    // box_circumsphere = max(body_diagonals)
    // range = getMaxCoreDiameter() + box_circumsphere
    // while still adding images, examine successively larger blocks of images, checking the outermost against range

    if (m_prof) m_prof->push(m_exec_conf, "HPMC image list");

    unsigned int ndim = m_sysdef->getNDimensions();

    m_image_list_valid = true;
    m_image_list_is_initialized = true;
    m_image_list.clear();
    m_image_hkl.clear();
    m_image_list_rebuilds++;

    // Get box vectors
    const BoxDim& box = m_pdata->getGlobalBox();
    vec3<Scalar> e1 = vec3<Scalar>(box.getLatticeVector(0));
    vec3<Scalar> e2 = vec3<Scalar>(box.getLatticeVector(1));
    // 2D simulations don't necessarily have a zero-size z-dimension, but it is convenient for us if we assume one.
    vec3<Scalar> e3(0,0,0);
    if (ndim == 3)
        e3 = vec3<Scalar>(box.getLatticeVector(2));

    // Maximum interaction range is the sum of the system box circumsphere diameter and the max particle circumsphere diameter and move distance
    Scalar range = 0.0f;
    // Try four linearly independent body diagonals and find the longest
    vec3<Scalar> body_diagonal;
    body_diagonal = e1 - e2 - e3;
    range = detail::max(range, dot(body_diagonal, body_diagonal));
    body_diagonal = e1 - e2 + e3;
    range = detail::max(range, dot(body_diagonal, body_diagonal));
    body_diagonal = e1 + e2 - e3;
    range = detail::max(range, dot(body_diagonal, body_diagonal));
    body_diagonal = e1 + e2 + e3;
    range = detail::max(range, dot(body_diagonal, body_diagonal));
    range = fast::sqrt(range);

    Scalar max_trans_d_and_diam(0.0);
        {
        // access the type parameters
        ArrayHandle<Scalar> h_d(m_d, access_location::host, access_mode::read);

        Scalar r_cut_patch(0.0);
        if (m_patch)
            {
            r_cut_patch = (Scalar)m_patch->getRCut();
            }

       // for each type, create a temporary shape and return the maximum sum of diameter and move size
        for (unsigned int typ = 0; typ < this->m_pdata->getNTypes(); typ++)
            {
            Shape temp(quat<Scalar>(), m_params[typ]);

            Scalar range_i = detail::max((Scalar)temp.getCircumsphereDiameter(),r_cut_patch);
            max_trans_d_and_diam = detail::max(max_trans_d_and_diam, range_i+Scalar(m_nselect)*h_d.data[typ]);
            }
        }

    range += max_trans_d_and_diam;

    // add any extra requested width
    range += m_extra_image_width;

    Scalar range_sq = range*range;

    // initialize loop
    int3 hkl;
    bool added_images = true;
    int hkl_max = 0;
    const int crazybig = 30;
    while (added_images == true)
        {
        added_images = false;

        int x_max = hkl_max;
        int y_max = hkl_max;
        int z_max = 0;
        if (ndim == 3)
            z_max = hkl_max;

        #ifdef ENABLE_MPI
        if (m_pdata->getDomainDecomposition())
            {
            Index3D di = m_pdata->getDomainDecomposition()->getDomainIndexer();
            if (di.getW() > 1) x_max = 0;
            if (di.getH() > 1) y_max = 0;
            if (di.getD() > 1) z_max = 0;
            }
        #endif

        // for h in -hkl_max..hkl_max
        //  for k in -hkl_max..hkl_max
        //   for l in -hkl_max..hkl_max
        //    check if exterior to box of images: if abs(h) == hkl_max || abs(k) == hkl_max || abs(l) == hkl_max
        //     if abs(h*e1 + k*e2 + l*e3) <= range; then image_list.push_back(hkl) && added_cells = true;
        for (hkl.x = -x_max; hkl.x <= x_max; hkl.x++)
            {
            for (hkl.y = -y_max; hkl.y <= y_max; hkl.y++)
                {
                for (hkl.z = -z_max; hkl.z <= z_max; hkl.z++)
                    {
                    // Note that the logic of the following line needs to work in 2 and 3 dimensions
                    if (abs(hkl.x) == hkl_max || abs(hkl.y) == hkl_max || abs(hkl.z) == hkl_max)
                        {
                        vec3<Scalar> r = Scalar(hkl.x) * e1 + Scalar(hkl.y) * e2 + Scalar(hkl.z) * e3;
                        // include primary image so we can do checks in in one loop
                        if (dot(r,r) <= range_sq)
                            {
                            vec3<Scalar> img = (Scalar)hkl.x*e1+(Scalar)hkl.y*e2+(Scalar)hkl.z*e3;
                            m_image_list.push_back(img);
                            m_image_hkl.push_back(make_int3(hkl.x, hkl.y, hkl.z));
                            added_images = true;
                            }
                        }
                    }
                }
            }
        if (!m_hkl_max_warning_issued && hkl_max > crazybig)
            {
            m_hkl_max_warning_issued = true;
            m_exec_conf->msg->warning() << "Exceeded sanity limit for image list, generated out to " << hkl_max
                                     << " lattice vectors. Logic error?" << std::endl
                                     << "This message will not be repeated." << std::endl;

            break;
            }

        hkl_max++;
        }

    // cout << "built image list" << std::endl;
    // for (unsigned int i = 0; i < m_image_list.size(); i++)
    //     cout << m_image_list[i].x << " " << m_image_list[i].y << " " << m_image_list[i].z << std::endl;
    // cout << std::endl;

    // warn the user if more than one image in each direction is activated
    unsigned int img_warning = 9;
    if (ndim == 3)
        {
        img_warning = 27;
        }
    if (!m_image_list_warning_issued && m_image_list.size() > img_warning)
        {
        m_image_list_warning_issued = true;
        m_exec_conf->msg->warning() << "Box size is too small or move size is too large for the minimum image convention." << std::endl
                                    << "Testing " << m_image_list.size() << " images per trial move, performance may slow." << std::endl
                                    << "This message will not be repeated." << std::endl;
        }

    m_exec_conf->msg->notice(8) << "Updated image list: " << m_image_list.size() << " images" << std::endl;
    if (m_prof) m_prof->pop();

    return m_image_list;
    }

template <class Shape>
void IntegratorHPMCMono<Shape>::updateCellWidth()
    {
    m_nominal_width = getMaxCoreDiameter();

    if (m_patch)
        {
        m_nominal_width = std::max(m_nominal_width, m_patch->getRCut());
        }

    // changing the cell width means that the particle shapes have changed, assume this invalidates the
    // image list and aabb tree
    m_image_list_valid = false;
    m_aabb_tree_invalid = true;
    }

template <class Shape>
void IntegratorHPMCMono<Shape>::growAABBList(unsigned int N)
    {
    if (N > m_aabbs_capacity)
        {
        m_aabbs_capacity = N;
        if (m_aabbs != NULL)
            free(m_aabbs);

        int retval = posix_memalign((void**)&m_aabbs, 32, N*sizeof(detail::AABB));
        if (retval != 0)
            {
            m_exec_conf->msg->error() << "Error allocating aligned memory" << std::endl;
            throw std::runtime_error("Error allocating AABB memory");
            }
        }
    }


/*! Call any time an up to date AABB tree is needed. IntegratorHPMCMono internally tracks whether
    the tree needs to be rebuilt or if the current tree can be used.

    buildAABBTree() relies on the member variable m_aabb_tree_invalid to work correctly. Any time particles
    are moved (and not updated with m_aabb_tree->update()) or the particle list changes order, m_aabb_tree_invalid
    needs to be set to true. Then buildAABBTree() will know to rebuild the tree from scratch on the next call. Typically
    this is on the next timestep. But in same cases (i.e. NPT), the tree may need to be rebuilt several times in a
    single step because of box volume moves.

    Subclasses that override update() or other methods must be user to set m_aabb_tree_invalid appropriately, or
    erroneous simulations will result.

    \returns A reference to the tree.
*/
template <class Shape>
const detail::AABBTree& IntegratorHPMCMono<Shape>::buildAABBTree()
    {
    if (m_aabb_tree_invalid)
        {
        m_exec_conf->msg->notice(8) << "Building AABB tree: " << m_pdata->getN() << " ptls " << m_pdata->getNGhosts() << " ghosts" << std::endl;
        if (this->m_prof) this->m_prof->push(this->m_exec_conf, "AABB tree build");
        // build the AABB tree
            {
            ArrayHandle<Scalar4> h_postype(m_pdata->getPositions(), access_location::host, access_mode::read);
            ArrayHandle<Scalar4> h_orientation(m_pdata->getOrientationArray(), access_location::host, access_mode::read);

            // grow the AABB list to the needed size
            unsigned int n_aabb = m_pdata->getN()+m_pdata->getNGhosts();
            if (n_aabb > 0)
                {
                growAABBList(n_aabb);
                for (unsigned int cur_particle = 0; cur_particle < n_aabb; cur_particle++)
                    {
                    unsigned int i = cur_particle;
                    Shape shape(quat<Scalar>(h_orientation.data[i]), m_params[__scalar_as_int(h_postype.data[i].w)]);
                    m_aabbs[i] = shape.getAABB(vec3<Scalar>(h_postype.data[i]));
                    }
                m_aabb_tree.buildTree(m_aabbs, n_aabb);
                }
            }

        if (this->m_prof) this->m_prof->pop(this->m_exec_conf);
        }

    m_aabb_tree_invalid = false;
    return m_aabb_tree;
    }

/*! Call to reduce the m_d values down to safe levels for the bvh tree + small box limitations. That code path
    will not work if particles can wander more than one image in a time step.

    In MPI simulations, they may not move more than half a local box length.
*/
template <class Shape>
void IntegratorHPMCMono<Shape>::limitMoveDistances()
    {
    Scalar3 npd_global = m_pdata->getGlobalBox().getNearestPlaneDistance();
    Scalar min_npd = detail::min(npd_global.x, npd_global.y);
    if (this->m_sysdef->getNDimensions() == 3)
        {
        min_npd = detail::min(min_npd, npd_global.z);
        }

    ArrayHandle<Scalar> h_d(m_d, access_location::host, access_mode::readwrite);
    for (unsigned int typ = 0; typ < this->m_pdata->getNTypes(); typ++)
        {
        if (m_nselect * h_d.data[typ] > min_npd)
            {
            h_d.data[typ] = min_npd / Scalar(m_nselect);
            m_exec_conf->msg->warning() << "Move distance or nselect too big, reducing move distance to "
                                        << h_d.data[typ] << " for type " << m_pdata->getNameByType(typ) << std::endl;
            m_image_list_valid = false;
            }
        // Sanity check should be performed in code where parameters can be adjusted.
        if (h_d.data[typ] < Scalar(0.0))
            {
            m_exec_conf->msg->warning() << "Move distance has become negative for type " << m_pdata->getNameByType(typ)
                                        << ". This should never happen. Please file a bug report." << std::endl;
            h_d.data[typ] = Scalar(0.0);
            }
        }
    }

/*! Function for finding all overlaps in a system by particle tag. returns an unraveled form of an NxN matrix
 * with true/false indicating the overlap status of the ith and jth particle
 */
template <class Shape>
std::vector<bool> IntegratorHPMCMono<Shape>::mapOverlaps()
    {
    #ifdef ENABLE_MPI
    if (m_pdata->getDomainDecomposition())
        {
        m_exec_conf->msg->error() << "map_overlaps does not support MPI parallel jobs" << std::endl;
        throw std::runtime_error("map_overlaps does not support MPI parallel jobs");
        }
    #endif

    unsigned int N = m_pdata->getN();

    std::vector<bool> overlap_map(N*N, false);

    m_exec_conf->msg->notice(10) << "HPMC overlap mapping" << std::endl;

    unsigned int err_count = 0;

    // build an up to date AABB tree
    buildAABBTree();
    // update the image list
    updateImageList();

    // access particle data and system box
    ArrayHandle<Scalar4> h_postype(m_pdata->getPositions(), access_location::host, access_mode::read);
    ArrayHandle<Scalar4> h_orientation(m_pdata->getOrientationArray(), access_location::host, access_mode::read);
    ArrayHandle<unsigned int> h_tag(m_pdata->getTags(), access_location::host, access_mode::read);

    // Loop over all particles
    for (unsigned int i = 0; i < N; i++)
        {
        // read in the current position and orientation
        Scalar4 postype_i = h_postype.data[i];
        Scalar4 orientation_i = h_orientation.data[i];
        Shape shape_i(quat<Scalar>(orientation_i), m_params[__scalar_as_int(postype_i.w)]);
        vec3<Scalar> pos_i = vec3<Scalar>(postype_i);

        // Check particle against AABB tree for neighbors
        detail::AABB aabb_i_local = shape_i.getAABB(vec3<Scalar>(0,0,0));

        const unsigned int n_images = m_image_list.size();
        for (unsigned int cur_image = 0; cur_image < n_images; cur_image++)
            {
            vec3<Scalar> pos_i_image = pos_i + m_image_list[cur_image];
            detail::AABB aabb = aabb_i_local;
            aabb.translate(pos_i_image);

            // stackless search
            for (unsigned int cur_node_idx = 0; cur_node_idx < m_aabb_tree.getNumNodes(); cur_node_idx++)
                {
                if (detail::overlap(m_aabb_tree.getNodeAABB(cur_node_idx), aabb))
                    {
                    if (m_aabb_tree.isNodeLeaf(cur_node_idx))
                        {
                        for (unsigned int cur_p = 0; cur_p < m_aabb_tree.getNodeNumParticles(cur_node_idx); cur_p++)
                            {
                            // read in its position and orientation
                            unsigned int j = m_aabb_tree.getNodeParticle(cur_node_idx, cur_p);

                            // skip i==j in the 0 image
                            if (cur_image == 0 && i == j)
                                {
                                continue;
                                }

                            Scalar4 postype_j = h_postype.data[j];
                            Scalar4 orientation_j = h_orientation.data[j];

                            // put particles in coordinate system of particle i
                            vec3<Scalar> r_ij = vec3<Scalar>(postype_j) - pos_i_image;

                            Shape shape_j(quat<Scalar>(orientation_j), m_params[__scalar_as_int(postype_j.w)]);

                            if (h_tag.data[i] <= h_tag.data[j]
                                && check_circumsphere_overlap(r_ij, shape_i, shape_j)
                                && test_overlap(r_ij, shape_i, shape_j, err_count)
                                && test_overlap(-r_ij, shape_j, shape_i, err_count))
                                {
                                overlap_map[h_tag.data[j]+N*h_tag.data[i]] = true;
                                }
                            }
                        }
                    }
                else
                    {
                    // skip ahead
                    cur_node_idx += m_aabb_tree.getNodeSkip(cur_node_idx);
                    }
                } // end loop over AABB nodes
            } // end loop over images
        } // end loop over particles
    return overlap_map;
    }

/*! Function for returning a python list of all overlaps in a system by particle
  tag. returns an unraveled form of an NxN matrix with true/false indicating
  the overlap status of the ith and jth particle
 */
template <class Shape>
pybind11::list IntegratorHPMCMono<Shape>::PyMapOverlaps()
    {
    std::vector<bool> v = IntegratorHPMCMono<Shape>::mapOverlaps();
    pybind11::list overlap_map;
    // for( unsigned int i = 0; i < sizeof(v)/sizeof(v[0]); i++ )
    for (auto i: v)
        {
        overlap_map.append(pybind11::cast<bool>(i));
        }
    return overlap_map;
    }

template <class Shape>
void IntegratorHPMCMono<Shape>::connectGSDSignal(
                                                    std::shared_ptr<GSDDumpWriter> writer,
                                                    std::string name)
    {
    typedef hoomd::detail::SharedSignalSlot<int(gsd_handle&)> SlotType;
    auto func = std::bind(&IntegratorHPMCMono<Shape>::slotWriteGSD, this, std::placeholders::_1, name);
    std::shared_ptr<hoomd::detail::SignalSlot> pslot( new SlotType(writer->getWriteSignal(), func));
    addSlot(pslot);
    }

template <class Shape>
int IntegratorHPMCMono<Shape>::slotWriteGSD( gsd_handle& handle, std::string name ) const
    {
    m_exec_conf->msg->notice(10) << "IntegratorHPMCMono writing to GSD File to name: "<< name << std::endl;
    int retval = 0;
    // create schema helpers
    #ifdef ENABLE_MPI
    bool mpi=(bool)m_pdata->getDomainDecomposition();
    #else
    bool mpi=false;
    #endif
    gsd_schema_hpmc schema(m_exec_conf, mpi);
    gsd_shape_schema<typename Shape::param_type> schema_shape(m_exec_conf, mpi);

    // access parameters
    ArrayHandle<Scalar> h_d(m_d, access_location::host, access_mode::read);
    ArrayHandle<Scalar> h_a(m_a, access_location::host, access_mode::read);
    schema.write(handle, "state/hpmc/integrate/d", m_pdata->getNTypes(), h_d.data, GSD_TYPE_DOUBLE);
    if(m_hasOrientation)
        {
        schema.write(handle, "state/hpmc/integrate/a", m_pdata->getNTypes(), h_a.data, GSD_TYPE_DOUBLE);
        }
    retval |= schema_shape.write(handle, name, m_pdata->getNTypes(), m_params);

    return retval;
    }

template <class Shape>
bool IntegratorHPMCMono<Shape>::restoreStateGSD( std::shared_ptr<GSDReader> reader, std::string name)
    {
    bool success = true;
    m_exec_conf->msg->notice(10) << "IntegratorHPMCMono from GSD File to name: "<< name << std::endl;
    uint64_t frame = reader->getFrame();
    // create schemas
    #ifdef ENABLE_MPI
    bool mpi=(bool)m_pdata->getDomainDecomposition();
    #else
    bool mpi=false;
    #endif
    gsd_schema_hpmc schema(m_exec_conf, mpi);
    gsd_shape_schema<typename Shape::param_type> schema_shape(m_exec_conf, mpi);

    ArrayHandle<Scalar> h_d(m_d, access_location::host, access_mode::readwrite);
    ArrayHandle<Scalar> h_a(m_a, access_location::host, access_mode::readwrite);
    schema.read(reader, frame, "state/hpmc/integrate/d", m_pdata->getNTypes(), h_d.data, GSD_TYPE_DOUBLE);
    if(m_hasOrientation)
        {
        schema.read(reader, frame, "state/hpmc/integrate/a", m_pdata->getNTypes(), h_a.data, GSD_TYPE_DOUBLE);
        }
    schema_shape.read(reader, frame, name, m_pdata->getNTypes(), m_params);
    return success;
    }

//! Export the IntegratorHPMCMono class to python
/*! \param name Name of the class in the exported python module
    \tparam Shape An instantiation of IntegratorHPMCMono<Shape> will be exported
*/
template < class Shape > void export_IntegratorHPMCMono(pybind11::module& m, const std::string& name)
    {
    pybind11::class_< IntegratorHPMCMono<Shape>, std::shared_ptr< IntegratorHPMCMono<Shape> > >(m, name.c_str(), pybind11::base<IntegratorHPMC>())
          .def(pybind11::init< std::shared_ptr<SystemDefinition>, unsigned int >())
          .def("setParam", &IntegratorHPMCMono<Shape>::setParam)
          .def("setOverlapChecks", &IntegratorHPMCMono<Shape>::setOverlapChecks)
          .def("setExternalField", &IntegratorHPMCMono<Shape>::setExternalField)
          .def("setPatchEnergy", &IntegratorHPMCMono<Shape>::setPatchEnergy)
          .def("mapOverlaps", &IntegratorHPMCMono<Shape>::PyMapOverlaps)
          .def("connectGSDSignal", &IntegratorHPMCMono<Shape>::connectGSDSignal)
          .def("restoreStateGSD", &IntegratorHPMCMono<Shape>::restoreStateGSD)
          ;
    }

} // end namespace hpmc

#endif // _INTEGRATOR_HPMC_MONO_H_<|MERGE_RESOLUTION|>--- conflicted
+++ resolved
@@ -273,24 +273,9 @@
             #endif
             }
 
-<<<<<<< HEAD
         //! Return true if anisotropic particles are present
         virtual bool hasOrientation() { return m_hasOrientation; }
 
-        //! Calculate Boltzmann factor
-        bool accept(double total_energy, hoomd::detail::Saru& rng)
-            {
-            double boltz = fast::exp(total_energy);
-            bool reject = false;
-            if(rng.s(Scalar(0.0),Scalar(1.0)) < boltz)
-                reject = false;
-            else
-                reject = true;
-            return !reject;
-            }
-
-=======
->>>>>>> 36816fec
         //! Compute the energy due to patch interactions
         /*! \param timestep the current time step
          * \returns the total patch energy
