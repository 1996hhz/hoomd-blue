// Copyright (c) 2009-2018 The Regents of the University of Michigan
// This file is part of the HOOMD-blue project, released under the BSD 3-Clause License.

#ifndef _HPMC_IMPLICIT_CUH_
#define _HPMC_IMPLICIT_CUH_

#include "HPMCCounters.h"

#include "hoomd/HOOMDMath.h"
#include "hoomd/ParticleData.cuh"
#include "hoomd/Index1D.h"

#include "hoomd/extern/util/mgpucontext.h"

#include <curand_kernel.h>

#include <cassert>

#ifdef NVCC
#include "hoomd/WarpTools.cuh"
#include "HPMCPrecisionSetup.h"
#include "Moves.h"
#include "hoomd/Saru.h"
#include "hoomd/TextureTools.h"
#include "hoomd/extern/kernels/segreducecsr.cuh"
#include "hoomd/extern/kernels/segreduce.cuh"
#include "hoomd/extern/kernels/intervalmove.cuh"
#include "hoomd/extern/kernels/scan.cuh"
#endif

namespace hpmc
{

namespace detail
{

/*! \file IntegratorHPMCMonoImplicit.cuh
    \brief Declaration of CUDA kernels drivers
*/

//! Wraps arguments to gpu_hpmc_implicit_update
/*! \ingroup hpmc_data_structs */
struct hpmc_implicit_args_t
    {
    //! Construct a pair_args_t
    hpmc_implicit_args_t(Scalar4 *_d_postype,
                Scalar4 *_d_orientation,
                const Scalar4 *_d_postype_old,
                const Scalar4 *_d_orientation_old,
                const unsigned int *_d_cell_idx,
                const unsigned int *_d_cell_size,
                const unsigned int *_d_excell_idx,
                const unsigned int *_d_excell_size,
                const Index3D& _ci,
                const Index2D& _cli,
                const Index2D& _excli,
                const uint3& _cell_dim,
                const Scalar3& _ghost_width,
                const unsigned int *_d_cell_set,
                const unsigned int _n_active_cells,
                const unsigned int _N,
                const unsigned int _num_types,
                const unsigned int _seed,
                const unsigned int *_d_check_overlaps,
                const Index2D& _overlap_idx,
                const unsigned int _timestep,
                const unsigned int _dim,
                const BoxDim& _box,
                const unsigned int _select,
                const unsigned int _block_size,
                const unsigned int _stride,
                const unsigned int _group_size,
                const bool _has_orientation,
                const unsigned int _max_n,
                const cudaDeviceProp& _devprop,
                curandState_t *_d_state_cell,
                curandState_t *_d_state_cell_new,
                const unsigned int _depletant_type,
                hpmc_counters_t *_d_counters,
                hpmc_implicit_counters_t *_d_implicit_count,
                const curandDiscreteDistribution_t *_d_poisson,
                unsigned int *_d_overlap_cell,
                unsigned int *_d_overlap_cell_scan,
                unsigned int _groups_per_cell,
                const unsigned int *_d_active_cell_ptl_idx,
                const unsigned int *_d_active_cell_accept,
                const unsigned int *_d_active_cell_move_type_translate,
                float *_d_lnb,
                unsigned int *_d_n_success_zero,
                unsigned int _ntrial,
                unsigned int *_d_depletant_active_cell,
                unsigned int &_n_overlaps,
                unsigned int *_d_n_success_forward,
                unsigned int *_d_n_overlap_shape_forward,
                unsigned int *_d_n_success_reverse,
                unsigned int *_d_n_overlap_shape_reverse,
                float *_d_depletant_lnb,
                const Scalar *_d_d_min,
                const Scalar *_d_d_max,
                bool _update_shape_param,
                mgpu::ContextPtr _mgpu_context,
                cudaStream_t _stream
                )
                : d_postype(_d_postype),
                  d_orientation(_d_orientation),
                  d_postype_old(_d_postype_old),
                  d_orientation_old(_d_orientation_old),
                  d_cell_idx(_d_cell_idx),
                  d_cell_size(_d_cell_size),
                  d_excell_idx(_d_excell_idx),
                  d_excell_size(_d_excell_size),
                  ci(_ci),
                  cli(_cli),
                  excli(_excli),
                  cell_dim(_cell_dim),
                  ghost_width(_ghost_width),
                  d_cell_set(_d_cell_set),
                  n_active_cells(_n_active_cells),
                  N(_N),
                  num_types(_num_types),
                  seed(_seed),
                  d_check_overlaps(_d_check_overlaps),
                  overlap_idx(_overlap_idx),
                  timestep(_timestep),
                  dim(_dim),
                  box(_box),
                  select(_select),
                  block_size(_block_size),
                  stride(_stride),
                  group_size(_group_size),
                  has_orientation(_has_orientation),
                  max_n(_max_n),
                  devprop(_devprop),
                  d_state_cell(_d_state_cell),
                  d_state_cell_new(_d_state_cell_new),
                  depletant_type(_depletant_type),
                  d_counters(_d_counters),
                  d_implicit_count(_d_implicit_count),
                  d_poisson(_d_poisson),
                  d_overlap_cell(_d_overlap_cell),
                  d_overlap_cell_scan(_d_overlap_cell_scan),
                  groups_per_cell(_groups_per_cell),
                  d_active_cell_ptl_idx(_d_active_cell_ptl_idx),
                  d_active_cell_accept(_d_active_cell_accept),
                  d_active_cell_move_type_translate(_d_active_cell_move_type_translate),
                  d_lnb(_d_lnb),
                  d_n_success_zero(_d_n_success_zero),
                  ntrial(_ntrial),
                  d_depletant_active_cell(_d_depletant_active_cell),
                  n_overlaps(_n_overlaps),
                  d_n_success_forward(_d_n_success_forward),
                  d_n_overlap_shape_forward(_d_n_overlap_shape_forward),
                  d_n_success_reverse(_d_n_success_reverse),
                  d_n_overlap_shape_reverse(_d_n_overlap_shape_reverse),
                  d_depletant_lnb(_d_depletant_lnb),
                  d_d_min(_d_d_min),
                  d_d_max(_d_d_max),
                  update_shape_param(_update_shape_param),
                  mgpu_context(_mgpu_context),
                  stream(_stream)
        {
        };

    Scalar4 *d_postype;               //!< postype array
    Scalar4 *d_orientation;           //!< orientation array
    const Scalar4 *d_postype_old;     //!< old postype array
    const Scalar4 *d_orientation_old; //!< old orientatino array
    const unsigned int *d_cell_idx;   //!< Index data for each cell
    const unsigned int *d_cell_size;  //!< Number of particles in each cell
    const unsigned int *d_excell_idx; //!< Index data for each expanded cell
    const unsigned int *d_excell_size;//!< Number of particles in each expanded cell
    const Index3D& ci;                //!< Cell indexer
    const Index2D& cli;               //!< Indexer for d_cell_idx
    const Index2D& excli;             //!< Indexer for d_excell_idx
    const uint3& cell_dim;            //!< Cell dimensions
    const Scalar3& ghost_width;       //!< Width of the ghost layer
    const unsigned int *d_cell_set;   //!< List of active cells
    const unsigned int n_active_cells;//!< Number of active cells
    const unsigned int N;             //!< Number of particles
    const unsigned int num_types;     //!< Number of particle types
    const unsigned int seed;          //!< RNG seed
    const unsigned int *d_check_overlaps; //!< Interaction matrix
    const Index2D& overlap_idx;       //!< Indexer for interaction matrix
    const unsigned int timestep;      //!< Current time step
    const unsigned int dim;           //!< Number of dimensions
    const BoxDim& box;                //!< Current simulation box
    const unsigned int select;        //!< Current selection
    const unsigned int block_size;    //!< Block size to execute
    const unsigned int stride;        //!< Number of threads per overlap check
    const unsigned int group_size;    //!< Size of the group to execute
    const bool has_orientation;       //!< True if the shape has orientation
    const unsigned int max_n;         //!< Maximum size of pdata arrays
    const cudaDeviceProp& devprop;    //!< CUDA device properties
    curandState_t *d_state_cell;        //!< RNG state per cell
    curandState_t *d_state_cell_new;    //!< RNG state per cell
    const unsigned int depletant_type; //!< Particle type of depletant
    hpmc_counters_t *d_counters;      //!< Aceptance/rejection counters
    hpmc_implicit_counters_t *d_implicit_count; //!< Active cell acceptance/rejection counts
    const curandDiscreteDistribution_t *d_poisson; //!< Handle for precomputed poisson distribution (per type)
    unsigned int *d_overlap_cell;     //!< Overlap flag per active cell
    unsigned int *d_overlap_cell_scan; //!< Overlap flag per active cell (scan result)
    unsigned int groups_per_cell;     //!< Number of groups to process in parallel per cell
    const unsigned int *d_active_cell_ptl_idx; //!< Updated particle index per active cell
    const unsigned int *d_active_cell_accept;//!< =1 if active cell move has been accepted, =0 otherwise
    const unsigned int *d_active_cell_move_type_translate;//!< =1 if active cell move was a translation, =0 if rotation
    float *d_lnb;                     //!< Logarithm of Boltzmann factor
    unsigned int *d_n_success_zero;   //!< If the number of successful re-insertion attempts is zero (new position)
    unsigned int ntrial;              //!< Number of reinsertion attempts
    unsigned int *d_depletant_active_cell; //!< Lookup of active-cell idx per depletant
    unsigned int &n_overlaps;          //!< Total number of inserted overlapping depletants
    unsigned int *d_n_success_forward; //!< successful reinsertions in forward move, per depletant
    unsigned int *d_n_overlap_shape_forward; //!< reinsertions into old colloid positiion, per depletant
    unsigned int *d_n_success_reverse; //!< successful reinsertions in reverse move, per depletant
    unsigned int *d_n_overlap_shape_reverse; //!< reinsertions into new colloid position, per depletant
    float *d_depletant_lnb;            //!< logarithm of configurational bias weight, per depletant
    const Scalar *d_d_min;             //!< Minimum insertion diameter for depletants (per type)
    const Scalar *d_d_max;             //!< Maximum insertion diameter for depletants (per type)
    bool update_shape_param;           //!< True if this is the first iteration
    mgpu::ContextPtr mgpu_context;    //!< ModernGPU context
    cudaStream_t stream;               //!< CUDA stream for kernel execution
    };

template< class Shape >
cudaError_t gpu_hpmc_implicit_count_overlaps(const hpmc_implicit_args_t &args, const typename Shape::param_type *d_params);

template< class Shape >
cudaError_t gpu_hpmc_implicit_accept_reject(const hpmc_implicit_args_t &args, const typename Shape::param_type *d_params);

#ifdef NVCC
/*!
 * Definition of function templates and templated GPU kernels
 */

//! Texture for reading postype
scalar4_tex_t implicit_postype_tex;
//! Texture for reading orientation
scalar4_tex_t implicit_orientation_tex;
//! Texture for reading postype
scalar4_tex_t implicit_postype_old_tex;
//! Texture for reading orientation
scalar4_tex_t implicit_orientation_old_tex;

//! Texture for reading cell index data
texture<unsigned int, 1, cudaReadModeElementType> implicit_cell_idx_tex;

//! HPMC implicit count overlaps kernel
/*! \param d_postype Particle positions and types by index
    \param d_orientation Particle orientation
    \param d_counters Acceptance counters to increment
    \param d_cell_idx Particle index stored in the cell list
    \param d_cell_size The size of each cell
    \param d_excell_idx Indices of particles in extended cells
    \param d_excell_size Number of particles in each extended cell
    \param ci Cell indexer
    \param cli Cell list indexer
    \param excli Extended cell list indexer
    \param cell_dim Dimensions of the cell list
    \param ghost_width Width of the ghost layer
    \param d_cell_set List of active cells
    \param n_active_cells Number of active cells
    \param N number of particles
    \param num_types Number of particle types
    \param seed User chosen random number seed
    \param d_check_overlaps Interaction matrix
    \param overlap_idx Indexer for interactinon matrix
    \param timestep Current timestep of the simulation
    \param dim Dimension of the simulation box
    \param box Simulation box
    \param select Current index within the loop over nselect selections (for RNG generation)
    \param d_params Per-type shape parameters

    \ingroup hpmc_kernels
*/
template< class Shape, unsigned int group_size >
__global__ void gpu_hpmc_implicit_count_overlaps_kernel(Scalar4 *d_postype,
                                     Scalar4 *d_orientation,
                                     const Scalar4 *d_postype_old,
                                     const Scalar4 *d_orientation_old,
                                     const unsigned int *d_cell_idx,
                                     const unsigned int *d_cell_size,
                                     const unsigned int *d_excell_idx,
                                     const unsigned int *d_excell_size,
                                     const Index3D ci,
                                     const Index2D cli,
                                     const Index2D excli,
                                     const uint3 cell_dim,
                                     const Scalar3 ghost_width,
                                     const unsigned int *d_cell_set,
                                     const unsigned int n_active_cells,
                                     const unsigned int N,
                                     const unsigned int num_types,
                                     const unsigned int seed,
                                     const unsigned int *d_check_overlaps,
                                     const Index2D overlap_idx,
                                     const unsigned int timestep,
                                     const unsigned int dim,
                                     const BoxDim box,
                                     const unsigned int select,
                                     curandState_t *d_state_cell,
                                     curandState_t *d_state_cell_new,
                                     const curandDiscreteDistribution_t *d_poisson,
                                     unsigned int depletant_type,
                                     unsigned int *d_overlap_cell,
                                     const unsigned int *d_active_cell_ptl_idx,
                                     const unsigned int *d_active_cell_accept,
                                     hpmc_counters_t *d_counters,
                                     hpmc_implicit_counters_t *d_implicit_counters,
                                     const unsigned int groups_per_cell,
                                     const Scalar *d_d_min,
                                     const Scalar *d_d_max,
                                     const typename Shape::param_type *d_params,
                                     unsigned int max_extra_bytes)
    {
    // flags to tell what type of thread we are
    unsigned int group;
    unsigned int offset;
    bool master;
    unsigned int n_groups;

    if (Shape::isParallel())
        {
        // use 3d thread block layout
        group = threadIdx.z;
        offset = threadIdx.y;
        master = (offset == 0 && threadIdx.x == 0);
        n_groups = blockDim.z;
        }
    else
        {
        group = threadIdx.y;
        offset = threadIdx.x;
        master = (offset == 0);
        n_groups = blockDim.y;
        }

    unsigned int err_count = 0;

    // load the per type pair parameters into shared memory
    extern __shared__ char s_data[];
    typename Shape::param_type *s_params = (typename Shape::param_type *)(&s_data[0]);
    unsigned int *s_check_overlaps = (unsigned int *)(s_params + num_types);

    // copy over parameters one int per thread for fast loads
        {
        unsigned int tidx = threadIdx.x+blockDim.x*threadIdx.y + blockDim.x*blockDim.y*threadIdx.z;
        unsigned int block_size = blockDim.x*blockDim.y*blockDim.z;
        unsigned int param_size = num_types*sizeof(typename Shape::param_type) / sizeof(int);

        for (unsigned int cur_offset = 0; cur_offset < param_size; cur_offset += block_size)
            {
            if (cur_offset + tidx < param_size)
                {
                ((int *)s_params)[cur_offset + tidx] = ((int *)d_params)[cur_offset + tidx];
                }
            }

        unsigned int ntyppairs = overlap_idx.getNumElements();
        for (unsigned int cur_offset = 0; cur_offset < ntyppairs; cur_offset += block_size)
            {
            if (cur_offset + tidx < ntyppairs)
                {
                s_check_overlaps[cur_offset + tidx] = d_check_overlaps[cur_offset + tidx];
                }
            }
        }

    __syncthreads();

    // initialize extra shared mem
    char *s_extra = (char *)(s_check_overlaps + overlap_idx.getNumElements());

    for (unsigned int cur_type = 0; cur_type < num_types; ++cur_type)
        s_params[cur_type].load_shared(s_extra, max_extra_bytes);

    __syncthreads();

    // determine global CTA index
    unsigned int group_global = 0;
    group_global = blockIdx.x * n_groups + group;

    // active cell corresponding to this group
    unsigned int active_cell_idx = group_global / groups_per_cell;

    bool active = true;

    // this thread is inactive if it indexes past the end of the active cell list
    if (active_cell_idx >= n_active_cells)
        {
        active = false;
        }

    // pull in the index of our cell
    unsigned int my_cell = 0;
    unsigned int my_cell_size = 0;

    if (active)
        {
        my_cell = d_cell_set[active_cell_idx];
        my_cell_size = d_cell_size[my_cell];

        // ignore if there are no particles in this cell
        if (my_cell_size == 0)
            active = false;
        }

    // load updated particle index
    unsigned int idx_i;

    if (active)
        {
        idx_i = d_active_cell_ptl_idx[active_cell_idx];

        // if the move was not performed or has been rejected before, nothing to do here
        if (idx_i == UINT_MAX || !d_active_cell_accept[active_cell_idx])
            {
            active = false;
            }
        }

    Scalar4 postype_i;
    unsigned int type_i;
    vec3<Scalar> pos_i;
    Scalar4 orientation_i = make_scalar4(1,0,0,0);

    if (active)
        {
        // load updated particle position
        postype_i = texFetchScalar4(d_postype, implicit_postype_tex, idx_i);
        type_i = __scalar_as_int(postype_i.w);
        pos_i = vec3<Scalar>(postype_i);
        }

    // load RNG state per cell
    curandState_t local_state;

    if (active_cell_idx < n_active_cells)
        {
        local_state = d_state_cell[active_cell_idx];
        }

    unsigned int n_depletants;
    if (active)
        {
        // for every active cell, draw a poisson random number
        n_depletants = curand_discrete(&local_state, d_poisson[type_i]);
        }

    // save RNG state per cell
    if (active_cell_idx < n_active_cells && master && (group_global % groups_per_cell == 0))
        {
        d_state_cell_new[active_cell_idx] = local_state;
        }

    // we no longer need to do any processing for inactive cells after this point
    if (!active)
        return;

    Shape shape_i(quat<Scalar>(orientation_i), s_params[__scalar_as_int(postype_i.w)]);
    if (shape_i.hasOrientation())
        {
        orientation_i = texFetchScalar4(d_orientation, implicit_orientation_tex, idx_i);
        shape_i.orientation = quat<Scalar>(orientation_i);
        }


    hoomd::detail::Saru rng(group_global, seed+select, timestep);

    unsigned int overlap_checks = 0;

    // number of overlapping depletants
    unsigned int n_overlap = 0;

    // number of depletants inserted
    unsigned int n_inserted = 0;

    // number of depletants in free volume
    unsigned int n_free_volume = 0;

    Shape shape_test(quat<Scalar>(), s_params[depletant_type]);

    Scalar d_min = d_d_min[type_i];
    Scalar d_max = d_d_max[type_i];

    // iterate over depletants
    for (unsigned int i_dep = 0; i_dep < n_depletants; i_dep += groups_per_cell)
        {
        unsigned int i_dep_local = i_dep + group_global % groups_per_cell;

        unsigned int overlap = 0;

        vec3<Scalar> pos_test;

        if (i_dep_local < n_depletants)
            {
            n_inserted++;
            // draw a random vector in the excluded volume sphere of the large particle
            Scalar theta = Scalar(2.0*M_PI)*rng.template s<Scalar>();
            Scalar z = Scalar(2.0)*rng.template s<Scalar>()-Scalar(1.0);

            // random normalized vector
            vec3<Scalar> n(fast::sqrt(Scalar(1.0)-z*z)*fast::cos(theta),fast::sqrt(Scalar(1.0)-z*z)*fast::sin(theta),z);

            // draw random radial coordinate in test sphere
            Scalar r3 = rng.template s<Scalar>(fast::pow(d_min/d_max,Scalar(3.0)),Scalar(1.0));
            Scalar r = Scalar(0.5)*d_max*fast::pow(r3,Scalar(1.0/3.0));

            // test depletant position
            pos_test = pos_i+r*n;

            if (shape_test.hasOrientation())
                {
                shape_test.orientation = generateRandomOrientation(rng);
                }

            // check if depletant overlaps with the old configuration
            unsigned int excell_size = d_excell_size[my_cell];
            overlap_checks += excell_size;

            vec3<Scalar> r_ij;

            for (unsigned int k = 0; k < excell_size; k += group_size)
                {
                unsigned int local_k = k + offset;
                if (local_k < excell_size)
                    {
                    bool circumsphere_overlap = false;
                    unsigned int j;
                    Scalar4 postype_j;
                    do {
                        // read in position, and orientation of neighboring particle
                        #if (__CUDA_ARCH__ > 300)
                        j = __ldg(&d_excell_idx[excli(local_k, my_cell)]);
                        #else
                        j = d_excell_idx[excli(local_k, my_cell)];
                        #endif

                        // check against neighbor
                        postype_j = texFetchScalar4(d_postype_old, implicit_postype_old_tex, j);
                        Shape shape_j(quat<Scalar>(), s_params[__scalar_as_int(postype_j.w)]);
                        if (shape_j.hasOrientation())
                            {
                            shape_j.orientation = quat<Scalar>(texFetchScalar4(d_orientation_old, implicit_orientation_old_tex, j));
                            }

                        // test depletant in sphere around new particle position
                        r_ij = vec3<Scalar>(postype_j) - pos_test;
                        r_ij = vec3<Scalar>(box.minImage(vec_to_scalar3(r_ij)));

                        // test circumsphere overlap
                        OverlapReal rsq = dot(r_ij,r_ij);
                        OverlapReal DaDb = shape_test.getCircumsphereDiameter() + shape_j.getCircumsphereDiameter();
                        circumsphere_overlap = (rsq*OverlapReal(4.0) <= DaDb * DaDb);

                        if (!circumsphere_overlap)
                            {
                            // fetch next element
                            local_k += group_size;
                            k += group_size;
                            }
                        } while(!circumsphere_overlap && (local_k < excell_size));

                    if (circumsphere_overlap)
                        {
                        unsigned int typ_j = __scalar_as_int(postype_j.w);
                        Shape shape_j(quat<Scalar>(), s_params[typ_j]);
                        if (shape_j.hasOrientation())
                            {
                            shape_j.orientation = quat<Scalar>(texFetchScalar4(d_orientation_old, implicit_orientation_old_tex, j));
                            }

                        if (s_check_overlaps[overlap_idx(depletant_type, typ_j)]
                            && test_overlap(r_ij, shape_test, shape_j, err_count))
                            {
                            overlap = 1;
                            }
                        }
                    }

                } // end loop over neighbors

            overlap_checks++;
            }

<<<<<<< HEAD
        hoomd::detail::WarpReduce<Scalar, group_size> reducer;
=======
        hoomd::detail::WarpReduce<unsigned int, group_size> reducer;
>>>>>>> 451e209c
        overlap = reducer.Sum(overlap);

        if (i_dep_local < n_depletants)
            {
            overlap_checks++;

            if (!overlap)
                {
                // depletant not overlapping in old configuration
                n_free_volume++;

                vec3<Scalar> r_ij = pos_i - pos_test;
                if (s_check_overlaps[overlap_idx(type_i, depletant_type)]
                    && test_overlap(r_ij, shape_test, shape_i, err_count))
                    {
                    // increase overlap count
                    if (master)
                        {
                        atomicAdd((unsigned int *)&d_overlap_cell[active_cell_idx], 1);
                        n_overlap++;
                        }
                    }
                }
            }
        } // end loop over depletants

    if (master)
        {
        // increment number of overlap checks
        atomicAdd(&d_counters->overlap_checks, overlap_checks);

        // increment number of overlap check errors
        atomicAdd(&d_counters->overlap_err_count, err_count);

        // increment number of inserted depletants
        atomicAdd(&d_implicit_counters->insert_count, n_inserted);

        // increment number of overlapping depletants
        atomicAdd(&d_implicit_counters->overlap_count, n_overlap);

        // increment number of depletants in free volume
        atomicAdd(&d_implicit_counters->free_volume_count, n_free_volume);
        }
    }

//! HPMC implicit depletant reinsertion kernel
/*! \param d_postype Particle positions and types by index
    \param d_orientation Particle orientation
    \param d_counters Acceptance counters to increment
    \param d_cell_idx Particle index stored in the cell list
    \param d_cell_size The size of each cell
    \param d_excell_idx Indices of particles in extended cells
    \param d_excell_size Number of particles in each extended cell
    \param ci Cell indexer
    \param cli Cell list indexer
    \param excli Extended cell list indexer
    \param cell_dim Dimensions of the cell list
    \param ghost_width Width of the ghost layer
    \param d_cell_set List of active cells
    \param n_active_cells Number of active cells
    \param N number of particles
    \param num_types Number of particle types
    \param seed User chosen random number seed
    \param timestep Current timestep of the simulation
    \param dim Dimension of the simulation box
    \param box Simulation box
    \param select Current index within the loop over nselect selections (for RNG generation)
    \param d_params Per-type shape parameters

    \ingroup hpmc_kernels
*/
template< class Shape >
__global__ void gpu_hpmc_implicit_reinsert_kernel(Scalar4 *d_postype,
                                     Scalar4 *d_orientation,
                                     const Scalar4 *d_postype_old,
                                     const Scalar4 *d_orientation_old,
                                     const unsigned int *d_cell_idx,
                                     const unsigned int *d_cell_size,
                                     const unsigned int *d_excell_idx,
                                     const unsigned int *d_excell_size,
                                     const Index3D ci,
                                     const Index2D cli,
                                     const Index2D excli,
                                     const uint3 cell_dim,
                                     const Scalar3 ghost_width,
                                     const unsigned int *d_cell_set,
                                     const unsigned int n_active_cells,
                                     const unsigned int N,
                                     const unsigned int num_types,
                                     const unsigned int seed,
                                     const unsigned int *d_check_overlaps,
                                     Index2D overlap_idx,
                                     const unsigned int timestep,
                                     const unsigned int dim,
                                     const BoxDim box,
                                     const unsigned int select,
                                     unsigned int depletant_type,
                                     const unsigned int *d_active_cell_ptl_idx,
                                     const unsigned int *d_active_cell_accept,
                                     hpmc_counters_t *d_counters,
                                     hpmc_implicit_counters_t *d_implicit_count,
                                     const unsigned int ntrial,
                                     unsigned int *d_n_success_forward,
                                     unsigned int *d_n_overlap_shape_forward,
                                     unsigned int *d_n_success_reverse,
                                     unsigned int *d_n_overlap_shape_reverse,
                                     const unsigned int *d_depletant_active_cell,
                                     unsigned int n_overlaps,
                                     const Scalar *d_d_min,
                                     const Scalar *d_d_max,
                                     const typename Shape::param_type *d_params,
                                     unsigned int max_queue_size,
                                     unsigned int max_extra_bytes)
    {
    // flags to tell what type of thread we are
    unsigned int group;
    unsigned int offset;
    unsigned int group_size;
    bool master;
    unsigned int n_groups;

    if (Shape::isParallel())
        {
        // use 3d thread block layout
        group = threadIdx.z;
        offset = threadIdx.y;
        group_size = blockDim.y;
        master = (offset == 0 && threadIdx.x == 0);
        n_groups = blockDim.z;
        }
    else
        {
        group = threadIdx.y;
        offset = threadIdx.x;
        group_size = blockDim.x;
        master = (offset == 0);
        n_groups = blockDim.y;
        }

    unsigned int err_count = 0;

    // load the per type pair parameters into shared memory
    extern __shared__ char s_data[];
    typename Shape::param_type *s_params = (typename Shape::param_type *)(&s_data[0]);

    Scalar4 *s_orientation_group = (Scalar4*)(s_params + num_types);
    Scalar3 *s_pos_group = (Scalar3*)(s_orientation_group + n_groups);
    unsigned int *s_check_overlaps = (unsigned int *)(s_pos_group + n_groups);
    unsigned int *s_queue_j =   (unsigned int*)(s_check_overlaps + overlap_idx.getNumElements());
    unsigned int *s_overlap =   (unsigned int*)(s_queue_j + max_queue_size);
    unsigned int *s_queue_gid = (unsigned int*)(s_overlap + n_groups);

    __shared__ unsigned int s_queue_size;
    __shared__ unsigned int s_still_searching;

    __shared__ unsigned int s_n_overlap_checks;
    __shared__ unsigned int s_n_overlap_errors;

    // copy over parameters one int per thread for fast loads
        {
        unsigned int tidx = threadIdx.x+blockDim.x*threadIdx.y + blockDim.x*blockDim.y*threadIdx.z;
        unsigned int block_size = blockDim.x*blockDim.y*blockDim.z;
        unsigned int param_size = num_types*sizeof(typename Shape::param_type) / sizeof(int);

        for (unsigned int cur_offset = 0; cur_offset < param_size; cur_offset += block_size)
            {
            if (cur_offset + tidx < param_size)
                {
                ((int *)s_params)[cur_offset + tidx] = ((int *)d_params)[cur_offset + tidx];
                }
            }

        unsigned int num_typpairs = overlap_idx.getNumElements();
        for (unsigned int cur_offset = 0; cur_offset < num_typpairs; cur_offset += block_size)
            {
            if (cur_offset + tidx < num_typpairs)
                {
                s_check_overlaps[cur_offset + tidx] = d_check_overlaps[cur_offset + tidx];
                }
            }
        }

    // initialize the shared memory array for communicating overlaps
    if (group == 0 && master)
        {
        s_n_overlap_checks = 0;
        s_n_overlap_errors = 0;
        }

    __syncthreads();

    // initialize extra shared mem
    char *s_extra = (char *)(s_queue_gid + max_queue_size);

    for (unsigned int cur_type = 0; cur_type < num_types; ++cur_type)
        s_params[cur_type].load_shared(s_extra, max_extra_bytes);

    __syncthreads();

    // determine global CTA index
    unsigned int group_global = 0;
    group_global = blockIdx.x * n_groups + group;

    // is this thread active?
    bool active = true;

    unsigned int i_dep = group_global / (2*ntrial);

    if (i_dep >= n_overlaps)
        {
        active = false;
        }

    // active cell corresponding to this group
    unsigned int active_cell_idx = 0;

    if (active)
        {
        active_cell_idx = d_depletant_active_cell[i_dep];
        }

    // pull in the index of our cell
    unsigned int my_cell = 0;

    if (active)
        {
        my_cell = d_cell_set[active_cell_idx];
        }

    hoomd::detail::Saru rng(group_global, seed+select, timestep);

    unsigned int idx_i = UINT_MAX;

    if (active)
        {
        // load updated particle index
        idx_i = d_active_cell_ptl_idx[active_cell_idx];

        // if the move was not performed or has been rejected before, nothing to do here
        if (idx_i == UINT_MAX || !d_active_cell_accept[active_cell_idx])
            {
            active = false;
            }
        }

    Scalar4 postype_i = make_scalar4(0,0,0,0);
    Scalar4 orientation_i = make_scalar4(1,0,0,0);

    if (active)
        {
        // load updated particle position
        postype_i = texFetchScalar4(d_postype, implicit_postype_tex, idx_i);

        Shape shape_i(quat<Scalar>(), s_params[__scalar_as_int(postype_i.w)]);
        if (shape_i.hasOrientation())
            {
            orientation_i = texFetchScalar4(d_orientation, implicit_orientation_tex, idx_i);
            }
        }

    vec3<Scalar> pos_i_new(postype_i);

    unsigned int overlap_checks = 0;

    Shape shape_test(quat<Scalar>(), s_params[depletant_type]);

    vec3<Scalar> pos_i_old;
    if (active)
        {
        pos_i_old = vec3<Scalar>(texFetchScalar4(d_postype_old, implicit_postype_old_tex, idx_i));
        }

    unsigned int excell_size;

    if (active)
        {
        excell_size = d_excell_size[my_cell];
        }

    // we iterate over 2*ntrial attempts because for every attempt
    // we have to insert both in the new and in the old configuration
    unsigned int i_trial = group_global % (2*ntrial);

    // if we are inserting in the new configuration
    bool forward = (i_trial % 2 == 0);

    // the first depletant inserted is treated specially for the reverse move
    // because we have already inserted an overlapping depletant at the new position
    // (note we are doing forward and reverse, hence the factor of two)
    bool first_reverse = (i_trial < 2 && !forward);

    vec3<Scalar> pos_test;
    vec3<Scalar> r_ij;
    bool overlap_shape = false;

    if (master)
        {
        s_overlap[group] = 0;
        }

    if (active)
        {
        r_ij = pos_i_old - pos_i_new;
        Scalar d = fast::sqrt(dot(r_ij,r_ij));

        Scalar rmin(0.0);
        Scalar d_max = d_d_max[__scalar_as_int(postype_i.w)];
        Scalar rmax = Scalar(0.5)*d_max;

        Scalar ctheta_min(-1.0);
        bool do_rotate = false;

        // check against the updated particle
        Shape shape_i(quat<Scalar>(), s_params[__scalar_as_int(postype_i.w)]);
        Scalar R = max(shape_i.getInsphereRadius() - shape_test.getCircumsphereDiameter(),0.0);

        if (d > Scalar(0.0) && R > Scalar(0.0))
            {
            // draw a random direction in the bounded sphereical shell
            Scalar ctheta = (R*R+d*d-d_max*d_max/Scalar(4.0))/(Scalar(2.0)*R*d);
            if (ctheta >= Scalar(-1.0) && ctheta < Scalar(1.0))
                {
                // true intersection, we can restrict angular sampling
                ctheta_min = ctheta;
                }

            // is there an intersection?
            if (Scalar(2.0)*d < d_max+Scalar(2.0)*R)
                {
                // sample in shell around smaller sphere
                rmin = R;
                rmax = d+d_max/Scalar(2.0);
                do_rotate = true;
                }
            }

        // draw random radial coordinate in a spherical shell
        Scalar r3 = rng.s(fast::pow(rmin/rmax,Scalar(3.0)),Scalar(1.0));
        Scalar r = rmax*fast::pow(r3,Scalar(1.0/3.0));

        // random direction in spherical shell
        Scalar z = rng.s(ctheta_min,Scalar(1.0));
        Scalar phi = Scalar(2.0*M_PI)*rng.template s<Scalar>();
        vec3<Scalar> n;
        if (do_rotate)
            {
            vec3<Scalar> u(r_ij/d);

            if (!forward)
                {
                u = -u;
                }

            // normal vector
            vec3<Scalar> v(cross(u,vec3<Scalar>(0,0,1)));
            if (dot(v,v) < EPSILON)
                {
                v = cross(u,vec3<Scalar>(0,1,0));
                }
            v *= fast::rsqrt(dot(v,v));

            quat<Scalar> q(quat<Scalar>::fromAxisAngle(u,phi));
            n = z*u+(fast::sqrt(Scalar(1.0)-z*z))*rotate(q,v);
            }
        else
            {
            n = vec3<Scalar>(fast::sqrt(Scalar(1.0)-z*z)*fast::cos(phi),fast::sqrt(Scalar(1.0)-z*z)*fast::sin(phi),z);
            }

        // test depletant position
        pos_test = r*n;

        if (forward^do_rotate)
            {
            // insert at old position of particle
            pos_test += pos_i_old;
            }
        else
            {
            // insert at new position of particle
            pos_test += pos_i_new;
            }

        if (shape_test.hasOrientation())
            {
            shape_test.orientation = generateRandomOrientation(rng);
            }

        // stash the trial move in shared memory so that other threads in this block can process overlap checks
        if (master)
            {
            s_pos_group[group] = make_scalar3(pos_test.x, pos_test.y, pos_test.z);
            s_orientation_group[group] = quat_to_scalar4(shape_test.orientation);
            }

        bool overlap_shape_old = false;
        bool overlap_shape_new = false;

        // check if depletant overlaps with particle at old position
        vec3<Scalar> r_ij = pos_i_old - pos_test;
        if (shape_i.hasOrientation())
            {
            shape_i.orientation = quat<Scalar>(texFetchScalar4(d_orientation_old, implicit_orientation_old_tex, idx_i));
            }

        // if depletant can be inserted in excluded volume at old (new) position, success
        if (s_check_overlaps[overlap_idx(__scalar_as_int(postype_i.w), depletant_type)]
            && test_overlap(r_ij, shape_test, shape_i, err_count))
            {
            overlap_shape_old = true;
            }

        // check if depletant overlaps with particle at new position
        r_ij = pos_i_new - pos_test;
        if (shape_i.hasOrientation())
            {
            shape_i.orientation = quat<Scalar>(orientation_i);
            }

        // if depletant can be inserted in excluded volume at old (new) position, success
        if (s_check_overlaps[overlap_idx(__scalar_as_int(postype_i.w), depletant_type)]
            && test_overlap(r_ij, shape_test, shape_i, err_count))
            {
            overlap_shape_new = true;
            }

        // we count a possible trial insertion as one that overlaps with the old shape or the new one,
        // depending on which Rosenbluth weight we are computing
        overlap_shape = ((forward && overlap_shape_old) || (!forward && overlap_shape_new));

        if ((forward && overlap_shape_new) || (!forward && overlap_shape_old))
            {
            // shortcut, reject
            if (master) s_overlap[group] = 1;
            }

        // check if depletant overlaps with the old configuration
        if (master && overlap_shape && !s_overlap[group])
            {
            overlap_checks += excell_size;
            }
        }

    __syncthreads();

    // if the check for the updated particle fails, no need to check for overlaps with other particles
    bool trial_active = true;
    if (!overlap_shape || s_overlap[group])
        {
        trial_active = false;
        }

    if (group == 0 && master)
        {
        // initialize queue
        s_queue_size = 0;
        s_still_searching = 1;
        }
    __syncthreads();

    unsigned int k = offset;

    while (s_still_searching)
        {
        // stage 1, fill the queue.
        // loop through particles in the excell list and add them to the queue if they pass the circumsphere check

        // active threads add to the queue
        if (trial_active)
            {
            // prefetch j
            unsigned int j, next_j = 0;
            if (k < excell_size)
                {
                #if (__CUDA_ARCH__ > 300)
                next_j = __ldg(&d_excell_idx[excli(k, my_cell)]);
                #else
                next_j = d_excell_idx[excli(k, my_cell)];
                #endif
                }

            // add to the queue as long as the queue is not full, and we have not yet reached the end of our own list
            // and as long as no overlaps have been found
            while (!s_overlap[group] && s_queue_size < max_queue_size && k < excell_size)
                {
                if (k < excell_size)
                    {
                    Scalar4 postype_j;

                    // build some shapes, but we only need them to get diameters, so don't load orientations
                    // build shape i from shared memory
                    Scalar3 pos_i = s_pos_group[group];
                    Shape shape_i(quat<Scalar>(), s_params[depletant_type]);

                    // prefetch next j
                    k += group_size;
                    j = next_j;

                    if (k < excell_size)
                        {
                        #if (__CUDA_ARCH__ > 300)
                        next_j = __ldg(&d_excell_idx[excli(k, my_cell)]);
                        #else
                        next_j = d_excell_idx[excli(k, my_cell)];
                        #endif
                        }

                    // read in position, and orientation of neighboring particle
                    postype_j = texFetchScalar4(d_postype_old, implicit_postype_old_tex, j);
                    Shape shape_j(quat<Scalar>(), s_params[__scalar_as_int(postype_j.w)]);

                    // put particle j into the coordinate system of depletant
                    r_ij = vec3<Scalar>(postype_j) - vec3<Scalar>(pos_i);
                    r_ij = vec3<Scalar>(box.minImage(vec_to_scalar3(r_ij)));

                    // test circumsphere overlap
                    OverlapReal rsq = dot(r_ij,r_ij);
                    OverlapReal DaDb = shape_i.getCircumsphereDiameter() + shape_j.getCircumsphereDiameter();

                    if (idx_i != j && rsq*OverlapReal(4.0) <= DaDb * DaDb)
                        {
                        // add this particle to the queue
                        unsigned int insert_point = atomicAdd(&s_queue_size, 1);

                        if (insert_point < max_queue_size)
                            {
                            s_queue_gid[insert_point] = group;
                            s_queue_j[insert_point] = j;
                            }
                        else
                            {
                            // or back up if the queue is already full
                            // we will recheck and insert this on the next time through
                            k -= group_size;
                            }
                        }

                    } // end if k < excell_size
                } // end while (s_queue_size < max_queue_size && k < excell_size)
            } // end if trial_active

        // sync to make sure all threads in the block are caught up
        __syncthreads();

        // when we get here, all threads have either finished their list, or encountered a full queue
        // either way, it is time to process overlaps
        // need to clear the still searching flag and sync first
        if (master && group == 0)
            s_still_searching = 0;

        unsigned int tidx_1d = offset + group*group_size;

        // max_queue_size is always <= block size, so we just need an if here
        if (tidx_1d < min(s_queue_size, max_queue_size))
            {
            // need to extract the overlap check to perform out of the shared mem queue
            unsigned int check_group = s_queue_gid[tidx_1d];
            unsigned int check_j = s_queue_j[tidx_1d];
            Scalar4 postype_j;
            Scalar4 orientation_j;

            // build shape i from shared memory
            Scalar3 pos_i = s_pos_group[check_group];
            Shape shape_i(quat<Scalar>(s_orientation_group[check_group]), s_params[depletant_type]);

            // build shape j from global memory
            postype_j = texFetchScalar4(d_postype_old, implicit_postype_old_tex, check_j);
            orientation_j = make_scalar4(1,0,0,0);
            unsigned int typ_j = __scalar_as_int(postype_j.w);
            Shape shape_j(quat<Scalar>(orientation_j), s_params[typ_j]);
            if (shape_j.hasOrientation())
                shape_j.orientation = quat<Scalar>(texFetchScalar4(d_orientation_old, implicit_orientation_old_tex, check_j));

            // put particle j into the coordinate system of particle i
            r_ij = vec3<Scalar>(postype_j) - vec3<Scalar>(pos_i);
            r_ij = vec3<Scalar>(box.minImage(vec_to_scalar3(r_ij)));

            if (s_check_overlaps[overlap_idx(depletant_type, typ_j)]
                && test_overlap(r_ij, shape_i, shape_j, err_count))
                {
                atomicAdd(&s_overlap[check_group], 1);
                }
            }

        // threads that need to do more looking set the still_searching flag
        __syncthreads();
        if (master && group == 0)
            {
            s_queue_size = 0;
            }

        if (trial_active && !s_overlap[group] && k < excell_size)
            atomicAdd(&s_still_searching, 1);
        __syncthreads();
        } // end while (s_still_searching)

    unsigned int overlap = s_overlap[group];

    // for every overlapping depletant
    if (active && master)
        {
        // tally into global mem

        if (forward)
            {
            if (overlap_shape)
                {
                if (!overlap)
                    {
                    atomicAdd(&d_n_success_forward[i_dep], 1);
                    }
                atomicAdd(&d_n_overlap_shape_forward[i_dep], 1);
                }
            }
        else
            {
            if (overlap_shape || first_reverse)
                {
                if (!overlap || first_reverse)
                    {
                    atomicAdd(&d_n_success_reverse[i_dep], 1);
                    }
                atomicAdd(&d_n_overlap_shape_reverse[i_dep], 1);
                }
            }

        // increment number of overlap checks
        atomicAdd(&s_n_overlap_checks, overlap_checks);

        // increment number of overlap check errors
        atomicAdd(&s_n_overlap_errors, err_count);
        }

    __syncthreads();

    if (master && group == 0)
        {
        // write out number of overlap checks
        atomicAdd(&d_counters->overlap_checks, s_n_overlap_checks);

        // write out number of overlap check errors
        atomicAdd(&d_counters->overlap_err_count, s_n_overlap_errors);
        }
    }

//! Definition of kernel to compute the configurational bias weights
__global__ void gpu_implicit_compute_weights_kernel(unsigned int n_overlaps,
             unsigned int *d_n_success_forward,
             unsigned int *d_n_overlap_shape_forward,
             unsigned int *d_n_success_reverse,
             unsigned int *d_n_overlap_shape_reverse,
             float *d_lnb,
             unsigned int *d_n_success_zero,
             unsigned int *d_depletant_active_cell);

//! Kernel to accept or reject moves on a per active cell basis
template<class Shape>
__global__ void gpu_implicit_accept_reject_kernel(
    unsigned int *d_overlap_cell,
    unsigned int n_active_cells,
    const unsigned int *d_cell_set,
    const unsigned int *d_cell_size,
    const unsigned int *d_cell_idx,
    Index2D cli,
    Scalar4 *d_postype,
    Scalar4 *d_orientation,
    const Scalar4 *d_postype_old,
    const Scalar4 *d_orientation_old,
    hpmc_counters_t *d_counters,
    const BoxDim box,
    const unsigned int *d_active_cell_ptl_idx,
    const unsigned int *d_active_cell_accept,
    const unsigned int *d_move_type_translate,
    const float *d_lnb,
    const unsigned int *d_n_success_zero,
    curandState_t *d_state_cell,
    unsigned int ntrial,
    const typename Shape::param_type *d_params
    )
    {
    unsigned int active_cell_idx = blockDim.x*blockIdx.x + threadIdx.x;
    if (active_cell_idx >= n_active_cells) return;

    // ignore if no move was proposed in this cell
    unsigned int updated_ptl_idx = d_active_cell_ptl_idx[active_cell_idx];
    if (updated_ptl_idx == UINT_MAX)
        {
        return;
        }

    // whether the particle move was accepted (== generated no overlap)
    bool accept = d_active_cell_accept[active_cell_idx];

    if (accept)
        {
        unsigned int n_overlap = d_overlap_cell[active_cell_idx];

        // if no overlap of depletant in new configuration, accept
        accept = !n_overlap;

        if (n_overlap && ntrial)
            {
            // take into account reinsertion attempts

            // log of acceptance probability
            unsigned int n_success_zero = d_n_success_zero[active_cell_idx];

            Scalar lnb = d_lnb[active_cell_idx];

            if (! n_success_zero)
                {
                // load RNG state per cell
                curandState_t local_state = d_state_cell[active_cell_idx];

                // apply acceptance criterium
                accept = curand_uniform(&local_state) < expf(lnb);

                // store RNG state
                d_state_cell[active_cell_idx] = local_state;
                }
            else
                {
                accept = false;
                }
            }
        }

    // the particle that was updated
    Scalar4 postype_i = d_postype[updated_ptl_idx];
    Shape shape_i(quat<Scalar>(), d_params[__scalar_as_int(postype_i.w)]);

    if (!accept)
        {
        // revert to old position and orientation
        d_postype[updated_ptl_idx] = d_postype_old[updated_ptl_idx];
        d_orientation[updated_ptl_idx] = d_orientation_old[updated_ptl_idx];

        if (!shape_i.ignoreStatistics())
            {
            // increment reject count
            if (d_move_type_translate[active_cell_idx])
                {
                atomicAdd(&d_counters->translate_reject_count, 1);
                }
            else
                {
                atomicAdd(&d_counters->rotate_reject_count, 1);
                }
            }
        }
    else
        {
        if (!shape_i.ignoreStatistics())
            {
            // increment accept count
            if (d_move_type_translate[active_cell_idx])
                {
                atomicAdd(&d_counters->translate_accept_count, 1);
                }
            else
                {
                atomicAdd(&d_counters->rotate_accept_count, 1);
                }
            }
        }
    }

//! Definition of kernel to set up cuRAND for the maximum kernel parameters
__global__ void gpu_curand_implicit_setup(unsigned int n_rng,
                                          unsigned int seed,
                                          unsigned int timestep,
                                          curandState_t *d_state);
/*!
 * Definition of templated GPU kernel drivers
 */

//! count overlaps kernel launcher
/*!
 * \tparam shape Shape class
 * \tparam group_size Number of threads to use per group, must be power of 2 and smaller than warp size
 *
 * Partial function template specialization is not allowed in C++, so instead we have to wrap this with a struct that
 * we are allowed to partially specialize.
 */
template<class Shape, unsigned int group_size>
struct CountOverlapsKernelLauncher
    {
    //! Launcher for the kernel
    static cudaError_t launch(const hpmc_implicit_args_t& args, const typename Shape::param_type *d_params)
        {
        if (group_size == args.group_size)
            {
            // determine the maximum block size and clamp the input block size down
            static int max_block_size = -1;
            static cudaFuncAttributes attr;
            if (max_block_size == -1)
                {
                cudaFuncGetAttributes(&attr, gpu_hpmc_implicit_count_overlaps_kernel<Shape, group_size>);
                max_block_size = attr.maxThreadsPerBlock;
                }

            // setup the grid to run the kernel
            unsigned int block_size = min(args.block_size, (unsigned int)max_block_size);
            unsigned int stride = min(block_size, args.stride);

            while (stride*group_size > block_size)
                {
                // use power-of-two block size because of warp shuffle
                return CountOverlapsKernelLauncher<Shape, group_size/2>::launch(args, d_params);
                }

            unsigned int n_groups = block_size/ (group_size * stride);

            static unsigned int n_active_cells = UINT_MAX;

            if (n_active_cells != args.n_active_cells)
                {
                // (re-) initialize cuRAND
                unsigned int block_size = 512;
                gpu_curand_implicit_setup<<<args.n_active_cells/block_size + 1,block_size, 0, args.stream>>>
                                                 (args.n_active_cells,
                                                  args.seed,
                                                  args.timestep,
                                                  args.d_state_cell);
                n_active_cells = args.n_active_cells;
                }

            // bind the textures
            implicit_postype_tex.normalized = false;
            implicit_postype_tex.filterMode = cudaFilterModePoint;
            cudaError_t error = cudaBindTexture(0, implicit_postype_tex, args.d_postype, sizeof(Scalar4)*args.max_n);
            if (error != cudaSuccess)
                return error;

            implicit_postype_old_tex.normalized = false;
            implicit_postype_old_tex.filterMode = cudaFilterModePoint;
            error = cudaBindTexture(0, implicit_postype_old_tex, args.d_postype_old, sizeof(Scalar4)*args.max_n);
            if (error != cudaSuccess)
                return error;

            if (args.has_orientation)
                {
                implicit_orientation_tex.normalized = false;
                implicit_orientation_tex.filterMode = cudaFilterModePoint;
                error = cudaBindTexture(0, implicit_orientation_tex, args.d_orientation, sizeof(Scalar4)*args.max_n);
                if (error != cudaSuccess)
                    return error;

                implicit_orientation_old_tex.normalized = false;
                implicit_orientation_old_tex.filterMode = cudaFilterModePoint;
                error = cudaBindTexture(0, implicit_orientation_old_tex, args.d_orientation_old, sizeof(Scalar4)*args.max_n);
                if (error != cudaSuccess)
                    return error;
                }

            implicit_cell_idx_tex.normalized = false;
            implicit_cell_idx_tex.filterMode = cudaFilterModePoint;
            error = cudaBindTexture(0, implicit_cell_idx_tex, args.d_cell_idx, sizeof(unsigned int)*args.cli.getNumElements());
            if (error != cudaSuccess)
                return error;

            unsigned int shared_bytes = args.num_types * (sizeof(typename Shape::param_type))
                + args.overlap_idx.getNumElements() * sizeof(unsigned int);

            static unsigned int base_shared_bytes = UINT_MAX;
            bool shared_bytes_changed = base_shared_bytes != shared_bytes;
            if (shared_bytes_changed != base_shared_bytes)
                base_shared_bytes = shared_bytes + attr.sharedSizeBytes;

            unsigned int max_extra_bytes = args.devprop.sharedMemPerBlock - base_shared_bytes;

            static unsigned int extra_bytes = UINT_MAX;
            if (extra_bytes == UINT_MAX || args.update_shape_param || shared_bytes_changed)
                {
                // required for memory coherency
                cudaDeviceSynchronize();

                // determine dynamically requested shared memory
                char *ptr_begin = nullptr;
                char *ptr =  ptr_begin;
                for (unsigned int i = 0; i < args.num_types; ++i)
                    {
                    d_params[i].load_shared(ptr, max_extra_bytes);
                    }
                extra_bytes = ptr - ptr_begin;
                }

            shared_bytes += extra_bytes;

            dim3 threads;
            if (Shape::isParallel())
                {
                // use three-dimensional thread-layout with blockDim.z < 64
                threads = dim3(stride, group_size, n_groups);
                }
            else
                {
                threads = dim3(group_size, n_groups, 1);
                }
            dim3 grid((args.n_active_cells*args.groups_per_cell)/n_groups+1, 1, 1);

            // reset counters
            cudaMemsetAsync(args.d_overlap_cell,0, sizeof(unsigned int)*args.n_active_cells, args.stream);

            // check for newly generated overlaps with depletants
            gpu_hpmc_implicit_count_overlaps_kernel<Shape, group_size><<<grid, threads, shared_bytes, args.stream>>>(args.d_postype,
                                                                         args.d_orientation,
                                                                         args.d_postype_old,
                                                                         args.d_orientation_old,
                                                                         args.d_cell_idx,
                                                                         args.d_cell_size,
                                                                         args.d_excell_idx,
                                                                         args.d_excell_size,
                                                                         args.ci,
                                                                         args.cli,
                                                                         args.excli,
                                                                         args.cell_dim,
                                                                         args.ghost_width,
                                                                         args.d_cell_set,
                                                                         args.n_active_cells,
                                                                         args.N,
                                                                         args.num_types,
                                                                         args.seed,
                                                                         args.d_check_overlaps,
                                                                         args.overlap_idx,
                                                                         args.timestep,
                                                                         args.dim,
                                                                         args.box,
                                                                         args.select,
                                                                         args.d_state_cell,
                                                                         args.d_state_cell_new,
                                                                         args.d_poisson,
                                                                         args.depletant_type,
                                                                         args.d_overlap_cell,
                                                                         args.d_active_cell_ptl_idx,
                                                                         args.d_active_cell_accept,
                                                                         args.d_counters,
                                                                         args.d_implicit_count,
                                                                         args.groups_per_cell,
                                                                         args.d_d_min,
                                                                         args.d_d_max,
                                                                         d_params,
                                                                         max_extra_bytes);

            // advance per-cell RNG states
            cudaMemcpyAsync(args.d_state_cell, args.d_state_cell_new, sizeof(curandState_t)*args.n_active_cells, cudaMemcpyDeviceToDevice, args.stream);
            }
        else
            {
            CountOverlapsKernelLauncher<Shape, group_size/2>::launch(args, d_params);
            }

        return cudaSuccess;
        }
    };

//! Template specialization to do nothing for the group_size = 0 case
template<class Shape>
struct CountOverlapsKernelLauncher<Shape, 0>
    {
    static cudaError_t launch(const hpmc_implicit_args_t& args, const typename Shape::param_type *d_params)
        {
        // do nothing
        return cudaSuccess;
        }
    };

// Kernel driver for gpu_hpmc_implicit_count_overlaps_kernel()
/*! \param args Bundled arguments
    \param d_params Per-type shape parameters
    \returns Error codes generated by any CUDA calls, or cudaSuccess when there is no error

    This templatized method is the kernel driver for HPMC update of any shape. It is instantiated for every shape at the
    bottom of this file.

    \ingroup hpmc_kernels
*/
template< class Shape >
cudaError_t gpu_hpmc_implicit_count_overlaps(const hpmc_implicit_args_t& args, const typename Shape::param_type *d_params)
    {
    assert(args.d_postype);
    assert(args.d_orientation);
    assert(args.d_cell_idx);
    assert(args.d_cell_size);
    assert(args.d_excell_idx);
    assert(args.d_excell_size);
    assert(args.d_cell_set);
    assert(args.group_size >= 1);
    assert(args.group_size <= 32);  // note, really should be warp size of the device
    assert(args.block_size%(args.stride*args.group_size)==0);

    // call launcher
    cudaError_t err = CountOverlapsKernelLauncher<Shape, 32>::launch(args, d_params);
    if (err != cudaSuccess)
        return err;

    // return total number of overlaps
    mgpu::Scan<mgpu::MgpuScanTypeExc>(args.d_overlap_cell, (int) args.n_active_cells, (unsigned int)0, mgpu::plus<unsigned int>(),
        (unsigned int *) 0, (args.ntrial ? &args.n_overlaps : (unsigned int *) 0), args.d_overlap_cell_scan, *args.mgpu_context);

    return cudaSuccess;
    }

//! Kernel driver for gpu_hpmc_implicit_reinsert_kernel() and gpu_hpmc_implict_accept_reject_kernel()
/*! \param args Bundled arguments
    \param d_params Per-type shape parameters
    \returns Error codes generated by any CUDA calls, or cudaSuccess when there is no error

    This templatized method is the kernel driver for HPMC update of any shape. It is instantiated for every shape at the
    bottom of this file.

    \ingroup hpmc_kernels
*/
template< class Shape >
cudaError_t gpu_hpmc_implicit_accept_reject(const hpmc_implicit_args_t& args, const typename Shape::param_type *d_params)
    {
    assert(args.d_postype);
    assert(args.d_orientation);
    assert(args.d_cell_idx);
    assert(args.d_cell_size);
    assert(args.d_excell_idx);
    assert(args.d_excell_size);
    assert(args.d_cell_set);
    assert(args.group_size >= 1);
    assert(args.group_size <= 32);  // note, really should be warp size of the device

    #ifdef ENABLE_HPMC_REINSERT
    if (args.n_overlaps && args.ntrial > 0)
        {
        // construct the lookup of active cell idx per depletant
        mgpu::IntervalExpand(args.n_overlaps, args.d_overlap_cell_scan,
            mgpu::counting_iterator<unsigned int>(0), args.n_active_cells, args.d_depletant_active_cell,
            *args.mgpu_context);

        // determine the maximum block size and clamp the input block size down
        static int max_block_size = -1;
        static cudaFuncAttributes attr;
        if (max_block_size == -1)
            {
            cudaFuncGetAttributes(&attr, gpu_hpmc_implicit_reinsert_kernel<Shape>);
            max_block_size = attr.maxThreadsPerBlock;
            }

        unsigned int block_size = min(args.block_size, (unsigned int)max_block_size);
        unsigned int stride = min(block_size, args.stride);


        // the new block size might not be a multiple of group size, decrease group size until it is
        unsigned int group_size = args.group_size;

        while ((block_size%(stride*group_size)) != 0)
            {
            // decrease block_size further until it is a multiple of group_size
            // (because the kernel uses warp-shuffle instructions we cannot use non-power-of-two group sizes)
            block_size--;
            }
        // setup the grid to run the kernel
        unsigned int n_groups = block_size / group_size / stride;

        unsigned int shared_bytes = n_groups * (sizeof(unsigned int) + sizeof(Scalar4) + sizeof(Scalar3)) +
                                    block_size*sizeof(unsigned int)*2 +
                                    args.num_types * (sizeof(typename Shape::param_type)) +
                                    args.overlap_idx.getNumElements() * sizeof(unsigned int);

        while (shared_bytes + attr.sharedSizeBytes >= args.devprop.sharedMemPerBlock)
            {
            block_size -= args.devprop.warpSize;

            // the new block size might not be a multiple of group size, decrease group size until it is
            group_size = args.group_size;

            while ((block_size%(stride*group_size)) != 0)
                {
                block_size--;
                }

            n_groups = block_size / group_size / stride;
            shared_bytes = n_groups * (sizeof(unsigned int) + sizeof(Scalar4) + sizeof(Scalar3)) +
                           block_size*sizeof(unsigned int)*2 +
                           args.num_types * (sizeof(typename Shape::param_type)) +
                           args.overlap_idx.getNumElements() * sizeof(unsigned int);
            }

        static unsigned int base_shared_bytes = UINT_MAX;
        bool shared_bytes_changed = base_shared_bytes != shared_bytes;
        if (shared_bytes_changed != base_shared_bytes)
            base_shared_bytes = shared_bytes + attr.sharedSizeBytes;

        unsigned int max_extra_bytes = args.devprop.sharedMemPerBlock - base_shared_bytes;

        static unsigned int extra_bytes = UINT_MAX;
        if (extra_bytes == UINT_MAX || args.update_shape_param || shared_bytes_changed)
            {
            // required for memory coherency
            cudaDeviceSynchronize();

            // determine dynamically requested shared memory
            char *ptr_begin = nullptr;
            char *ptr =  ptr_begin;
            for (unsigned int i = 0; i < args.num_types; ++i)
                {
                d_params[i].load_shared(ptr, max_extra_bytes);
                }
            extra_bytes = ptr - ptr_begin;
            }

        shared_bytes += extra_bytes;

        // reset counters
        cudaMemsetAsync(args.d_n_success_forward,0, sizeof(unsigned int)*args.n_overlaps, args.stream);
        cudaMemsetAsync(args.d_n_overlap_shape_forward,0, sizeof(unsigned int)*args.n_overlaps, args.stream);
        cudaMemsetAsync(args.d_n_success_reverse,0, sizeof(unsigned int)*args.n_overlaps, args.stream);
        cudaMemsetAsync(args.d_n_overlap_shape_reverse,0, sizeof(unsigned int)*args.n_overlaps, args.stream);

        dim3 threads;
        if (Shape::isParallel())
            {
            // use three-dimensional thread-layout with blockDim.z < 64
            threads = dim3(stride, group_size, n_groups);
            }
        else
            {
            threads = dim3(group_size, n_groups, 1);
            }
        dim3 grid((args.n_overlaps*2*args.ntrial)/n_groups+1, 1, 1);

        // check for newly generated overlaps with depletants
        gpu_hpmc_implicit_reinsert_kernel<Shape><<<grid, threads, shared_bytes, args.stream>>>(args.d_postype,
                                                                     args.d_orientation,
                                                                     args.d_postype_old,
                                                                     args.d_orientation_old,
                                                                     args.d_cell_idx,
                                                                     args.d_cell_size,
                                                                     args.d_excell_idx,
                                                                     args.d_excell_size,
                                                                     args.ci,
                                                                     args.cli,
                                                                     args.excli,
                                                                     args.cell_dim,
                                                                     args.ghost_width,
                                                                     args.d_cell_set,
                                                                     args.n_active_cells,
                                                                     args.N,
                                                                     args.num_types,
                                                                     args.seed,
                                                                     args.d_check_overlaps,
                                                                     args.overlap_idx,
                                                                     args.timestep,
                                                                     args.dim,
                                                                     args.box,
                                                                     args.select,
                                                                     args.depletant_type,
                                                                     args.d_active_cell_ptl_idx,
                                                                     args.d_active_cell_accept,
                                                                     args.d_counters,
                                                                     args.d_implicit_count,
                                                                     args.ntrial,
                                                                     args.d_n_success_forward,
                                                                     args.d_n_overlap_shape_forward,
                                                                     args.d_n_success_reverse,
                                                                     args.d_n_overlap_shape_reverse,
                                                                     args.d_depletant_active_cell,
                                                                     args.n_overlaps,
                                                                     args.d_d_min,
                                                                     args.d_d_max,
                                                                     d_params,
                                                                     block_size,
                                                                     max_extra_bytes);

        block_size = 256;

        // reset flags
        cudaMemsetAsync(args.d_n_success_zero,0, sizeof(unsigned int)*args.n_active_cells, args.stream);

        // compute logarithm of configurational bias weights per active cell
        gpu_implicit_compute_weights_kernel<<<args.n_overlaps/block_size+1,block_size, 0, args.stream>>>(args.n_overlaps,
             args.d_n_success_forward,
             args.d_n_overlap_shape_forward,
             args.d_n_success_reverse,
             args.d_n_overlap_shape_reverse,
             args.d_depletant_lnb,
             args.d_n_success_zero,
             args.d_depletant_active_cell);

        // do a segmented reduction
        mgpu::SegReduceCsr(args.d_depletant_lnb, args.d_overlap_cell_scan, args.n_overlaps,
            args.n_active_cells, true, args.d_lnb, 0.0f, mgpu::plus<float>(), *args.mgpu_context);
        }
    #endif

    // accept-reject on a per cell basis
    unsigned int block_size = 256;
    gpu_implicit_accept_reject_kernel<Shape><<<args.n_active_cells/block_size + 1, block_size, 0, args.stream>>>(
        args.d_overlap_cell,
        args.n_active_cells,
        args.d_cell_set,
        args.d_cell_size,
        args.d_cell_idx,
        args.cli,
        args.d_postype,
        args.d_orientation,
        args.d_postype_old,
        args.d_orientation_old,
        args.d_counters,
        args.box,
        args.d_active_cell_ptl_idx,
        args.d_active_cell_accept,
        args.d_active_cell_move_type_translate,
        args.d_lnb,
        args.d_n_success_zero,
        args.d_state_cell,
        args.ntrial,
        d_params);

    return cudaSuccess;
    }

#endif // NVCC

}; // end namespace detail

} // end namespace hpmc

#endif // _HPMC_IMPLICIT_CUH_
<|MERGE_RESOLUTION|>--- conflicted
+++ resolved
@@ -581,11 +581,7 @@
             overlap_checks++;
             }
 
-<<<<<<< HEAD
-        hoomd::detail::WarpReduce<Scalar, group_size> reducer;
-=======
         hoomd::detail::WarpReduce<unsigned int, group_size> reducer;
->>>>>>> 451e209c
         overlap = reducer.Sum(overlap);
 
         if (i_dep_local < n_depletants)
