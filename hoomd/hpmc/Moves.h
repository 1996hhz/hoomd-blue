// Copyright (c) 2009-2019 The Regents of the University of Michigan
// This file is part of the HOOMD-blue project, released under the BSD 3-Clause License.

#include "hoomd/HOOMDMath.h"
#include "hoomd/VectorMath.h"
#include "hoomd/RandomNumbers.h"

#include "hoomd/AABB.h"
#include "hoomd/hpmc/HPMCPrecisionSetup.h"
#include "hoomd/hpmc/OBB.h"

/*! \file Moves.h
    \brief Trial move generators
*/

#ifndef __MOVES_H__
#define __MOVES_H__

// need to declare these class methods with __device__ qualifiers when building in nvcc
// DEVICE is __host__ __device__ when included in nvcc and blank when included into the host compiler
#ifdef NVCC
#define DEVICE __device__
#else
#define DEVICE
#endif

//! hpmc namespace
namespace hpmc
{

//! Translation move
/*! \param v Vector to translate (in/out)
<<<<<<< HEAD
    \param rng RNG to utilize in the move
=======
    \param rng random123 RNG to utilize in the move
>>>>>>> a4de8f0a
    \param d Maximum move distance
    \param dim Dimension

    When \a dim == 2, only x and y components are moved.
*/
template <class RNG>
DEVICE inline void move_translate(vec3<Scalar>& v, RNG& rng, Scalar d, unsigned int dim)
    {
    hoomd::UniformDistribution<Scalar> uniform(-d, d);

    // Generate a random vector inside a sphere of radius d
    vec3<Scalar> dr(Scalar(0.0), Scalar(0.0), Scalar(0.0));
    do
        {
        dr.x = uniform(rng);
        dr.y = uniform(rng);
        if (dim != 2)
            dr.z = uniform(rng);
        } while(dot(dr,dr) > d*d);

    // apply the move vector
    v += dr;
    }

//! Rotation move
/*! \param orientation Quaternion to rotate (in/out)
<<<<<<< HEAD
    \param rng RNG to utilize in the move
=======
    \param rng random123 RNG to utilize in the move
>>>>>>> a4de8f0a
    \param a Rotation magnitude
    \param dim Dimension

    When \a dim == 2, a random rotation about (0,0,1) is generated. When \a dim == 3 a random 3D rotation is generated.
*/
template <class RNG>
DEVICE void move_rotate(quat<Scalar>& orientation, RNG& rng, Scalar a, unsigned int dim)
    {
    if (dim==2)
        {
        a /= Scalar(2.0);
        Scalar alpha = hoomd::UniformDistribution<Scalar>(-a, a)(rng);;
        quat<Scalar> q(fast::cos(alpha), fast::sin(alpha) * vec3<Scalar>(Scalar(0),Scalar(0),Scalar(1))); // rotation quaternion
        orientation = orientation * q;
        orientation = orientation * (fast::rsqrt(norm2(orientation)));
        }
    else
        {
        hoomd::UniformDistribution<Scalar> uniform(Scalar(-1.0), Scalar(1.0));

        // Frenkel and Smit reference Allen and Tildesley, referencing Vesley(1982), referencing Marsaglia(1972).
        // Generate a random unit quaternion. Scale it to a small rotation and apply.
        quat<Scalar> q;
        Scalar s1, s2, s3;

        do
            {
            q.s = uniform(rng);
            q.v.x = uniform(rng);
            }
        while ((s1 = q.s * q.s + q.v.x * q.v.x) >= Scalar(1.0));

        do
            {
            q.v.y = uniform(rng);
            q.v.z = uniform(rng);
            }
        while ((s2 = q.v.y * q.v.y + q.v.z * q.v.z) >= Scalar(1.0) || s2 == Scalar(0.0));

        s3 = fast::sqrt((Scalar(1.0) - s1) / s2);
        q.v.y *= s3;
        q.v.z *= s3;

        // generate new trial orientation
        orientation += a * q;

        // renormalize
        orientation = orientation * (fast::rsqrt(norm2(orientation)));
        }
    }

//! Helper function to test if a particle is in an active region
/*! \param pos Position of the particle
    \param box simulation box
    \param ghost_fraction Fraction of the box in the inactive zone
*/
DEVICE inline bool isActive(Scalar3 pos, const BoxDim& box, Scalar3 ghost_fraction)
    {
    // Determine if particle is in the active region
    Scalar3 f = box.makeFraction(pos);
    uchar3 periodic = box.getPeriodic();
    if ( (!periodic.x && (f.x < Scalar(0.0) || f.x >= (Scalar(1.0) - ghost_fraction.x))) ||
         (!periodic.y && (f.y < Scalar(0.0) || f.y >= (Scalar(1.0) - ghost_fraction.y))) ||
         (!periodic.z && (f.z < Scalar(0.0) || f.z >= (Scalar(1.0) - ghost_fraction.z))) )
        {
        return false;
        }
    return true;
    }

//! Helper function to generate a random element of SO(3)
// see Shoemake, Uniform random rotations, Graphics Gems III, p.142-132
// and http://math.stackexchange.com/questions/131336/uniform-random-quaternion-in-a-restricted-angle-range
template<class RNG>
DEVICE inline quat<Scalar> generateRandomOrientation(RNG& rng, unsigned int ndim)
    {
    // 2D just needs a random rotation in the plane
    if (ndim==2)
        {
        Scalar angle = hoomd::UniformDistribution<Scalar>(-M_PI, M_PI)(rng);
        vec3<Scalar> axis(Scalar(0), Scalar(0), Scalar(1));
        return quat<Scalar>::fromAxisAngle(axis, angle);
        }
    else
        {
        Scalar u1 = hoomd::detail::generate_canonical<Scalar>(rng);
        Scalar u2 = hoomd::detail::generate_canonical<Scalar>(rng);
        Scalar u3 = hoomd::detail::generate_canonical<Scalar>(rng);
        return quat<Scalar>(fast::sqrt(u1)*fast::cos(Scalar(2.0*M_PI)*u3),
            vec3<Scalar>(fast::sqrt(Scalar(1.0)-u1)*fast::sin(Scalar(2.0*M_PI)*u2),
                fast::sqrt(Scalar(1.0-u1))*fast::cos(Scalar(2.0*M_PI)*u2),
                fast::sqrt(u1)*fast::sin(Scalar(2.0*M_PI)*u3)));
        }
    }

/* Generate a uniformly distributed random position in a sphere
<<<<<<< HEAD
 * \param rng RNG
=======
 * \param rng random123 RNG to use to generate the position
>>>>>>> a4de8f0a
 * \param pos_sphere Center of insertion sphere
 * \param R radius of insertion sphere
 */
template<class RNG>
DEVICE inline vec3<Scalar> generatePositionInSphere(RNG& rng, vec3<Scalar> pos_sphere, Scalar R)
    {
    // random normalized vector
    vec3<Scalar> n;
    hoomd::SpherePointGenerator<Scalar>()(rng, n);

    // draw random radial coordinate in test sphere
    Scalar r3 = hoomd::detail::generate_canonical<Scalar>(rng);
    Scalar r = R*fast::pow(r3,Scalar(1.0/3.0));

    // test depletant position
    vec3<Scalar> pos_in_sphere = pos_sphere+r*n;

    return pos_in_sphere;
    }

/* Generate a uniformly distributed random position in a spherical cap
 *
 * \param rng The random number generator
 * \param pos_sphere Center of sphere
 * \param R radius of sphere
 * \param h height of spherical cap (0<h<2*R)
 * \param d Vector normal to the cap
 */
template<class RNG>
inline vec3<Scalar> generatePositionInSphericalCap(RNG& rng, const vec3<Scalar>& pos_sphere,
     Scalar R, Scalar h, const vec3<Scalar>& d)
    {
    // pick a z coordinate in the spherical cap s.t. V(z) ~ uniform
    Scalar theta = Scalar(2.0*M_PI)*hoomd::detail::generate_canonical<Scalar>(rng);
    Scalar R3=R*R*R;
    Scalar V_cap = Scalar(M_PI/3.0)*h*h*(Scalar(3.0)*R-h);
    Scalar V = V_cap*hoomd::detail::generate_canonical<Scalar>(rng);
    const Scalar sqrt3(1.7320508075688772935);

    // convert the cap volume into a z coordinate in the sphere, using the correct root of the cubic polynomial
    Scalar arg = Scalar(1./3.)*atan2(fast::sqrt((Scalar(4.0*M_PI)*R3-Scalar(3.0)*V)*3*V),Scalar(2.0*M_PI)*R3-Scalar(3.0)*V);
    Scalar z = R*(fast::cos(arg)-sqrt3*fast::sin(arg));

    // pick a point in disk of radius sqrt(R^2-z^2)
    Scalar r = fast::sqrt(rng.template s<Scalar>()*(R*R-z*z));

    // unit vector in cap direction
    vec3<Scalar> n = d/sqrt(dot(d,d));

    // find two unit vectors normal to n
    vec3<Scalar> ez(0,0,1);
    vec3<Scalar> n1, n2;
    vec3<Scalar> c = cross(n,ez);
    if (dot(c,c)==0.0)
        {
        n1 = vec3<Scalar>(1,0,0);
        n2 = vec3<Scalar>(0,1,0);
        }
    else
        {
        n1 = c/sqrt(dot(c,c));
        c = cross(n,n1);
        n2 = c/sqrt(dot(c,c));
        }

    vec3<Scalar> r_cone = n1*r*cos(theta)+n2*r*sin(theta)+n*z;

    // test depletant position
    return pos_sphere+r_cone;
    }

/* Generate a uniformly distributed random position in an AABB
 *
 * \param rng The random number generator
 * \param aabb The AABB to sample in
 */
template<class RNG>
DEVICE inline vec3<Scalar> generatePositionInAABB(RNG& rng, const detail::AABB& aabb, unsigned int ndim)
    {
    vec3<Scalar> p;
    vec3<Scalar> lower = aabb.getLower();
    vec3<Scalar> upper = aabb.getUpper();

    p.x = hoomd::UniformDistribution<Scalar>(lower.x, upper.x)(rng);
    p.y = hoomd::UniformDistribution<Scalar>(lower.y, upper.y)(rng);
    if (ndim == 3)
        p.z = hoomd::UniformDistribution<Scalar>(lower.z, upper.z)(rng);
    else
        p.z = Scalar(0);

    return p;
    }

/* Generate a uniformly distributed random position in an OBB
 *
 * \param rng The random number generator
 * \param aabb The OBB to sample in
 * \param dim Dimensionality of system
 */
template<class RNG>
DEVICE inline vec3<OverlapReal> generatePositionInOBB(RNG& rng, const detail::OBB& obb, unsigned int dim)
    {
    vec3<OverlapReal> p;
    vec3<OverlapReal> lower = -obb.lengths;
    vec3<OverlapReal> upper = obb.lengths;

    p.x = hoomd::UniformDistribution<OverlapReal>(lower.x, upper.x)(rng);
    p.y = hoomd::UniformDistribution<OverlapReal>(lower.y, upper.y)(rng);
    if (dim == 3)
        p.z = hoomd::UniformDistribution<OverlapReal>(lower.z, upper.z)(rng);
    else
        p.z = OverlapReal(0.0);

    return rotate(obb.rotation,p)+obb.center;
    }

/*! Reflect a point in R3 around a line (pi rotation), given by a point p through which it passes
    and a rotation quaternion
 */
inline vec3<Scalar> lineReflection(vec3<Scalar> pos, vec3<Scalar> p, quat<Scalar> q)
    {
    // find closest point on line
    vec3<Scalar> n = q.v;
    Scalar t = dot(pos-p,n);
    vec3<Scalar> r = p + t*n;

    // pivot around that point
    return r - (pos - r);
    }

}; // end namespace hpmc

#undef DEVICE

#endif //__MOVES_H__<|MERGE_RESOLUTION|>--- conflicted
+++ resolved
@@ -30,11 +30,7 @@
 
 //! Translation move
 /*! \param v Vector to translate (in/out)
-<<<<<<< HEAD
-    \param rng RNG to utilize in the move
-=======
     \param rng random123 RNG to utilize in the move
->>>>>>> a4de8f0a
     \param d Maximum move distance
     \param dim Dimension
 
@@ -61,11 +57,7 @@
 
 //! Rotation move
 /*! \param orientation Quaternion to rotate (in/out)
-<<<<<<< HEAD
-    \param rng RNG to utilize in the move
-=======
     \param rng random123 RNG to utilize in the move
->>>>>>> a4de8f0a
     \param a Rotation magnitude
     \param dim Dimension
 
@@ -162,11 +154,7 @@
     }
 
 /* Generate a uniformly distributed random position in a sphere
-<<<<<<< HEAD
- * \param rng RNG
-=======
  * \param rng random123 RNG to use to generate the position
->>>>>>> a4de8f0a
  * \param pos_sphere Center of insertion sphere
  * \param R radius of insertion sphere
  */
