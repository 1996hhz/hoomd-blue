--- conflicted
+++ resolved
@@ -30,13 +30,6 @@
 #include <iostream>
 #endif
 
-<<<<<<< HEAD
-// uncomment for parallel overlap checks
-//#define LEAVES_AGAINST_TREE_TRAVERSAL
-
-// uncomment to do an early-rejection check of convex hulls - on the GPU, this adds additional divergence
-//#define POLYHEDRON_CHECK_CONVEX_HULL_OVERLAP
-=======
 /*!  This overlap check has been optimized to the best of my ability. However, further optimizations may still be possible,
   in particular regarding the tree traversal and the type of bounding volume hiarchy. Generally, I have found
   OBB's to perform superior to AABB's and spheres, because they are tightly fitting. The tandem overlap check is also
@@ -52,7 +45,6 @@
 
 // uncomment for parallel overlap checks
 //#define LEAVES_AGAINST_TREE_TRAVERSAL
->>>>>>> 553c7203
 
 namespace hpmc
 {
@@ -69,13 +61,8 @@
 
     #ifndef NVCC
     //! Constructor
-<<<<<<< HEAD
-    poly3d_data(unsigned int nverts, unsigned int _n_faces, unsigned int _n_face_verts, bool _managed)
-        : n_faces(_n_faces), hull_only(0)
-=======
     poly3d_data(unsigned int nverts, unsigned int _n_faces, unsigned int _n_face_verts, unsigned int n_hull_verts, bool _managed)
         : n_verts(nverts), n_faces(_n_faces), hull_only(0)
->>>>>>> 553c7203
         {
         convex_hull_verts = poly3d_verts(n_hull_verts, _managed);
         verts = ManagedArray<vec3<OverlapReal> >(nverts, _managed);
@@ -86,12 +73,8 @@
     #endif
 
     GPUTree tree;                                   //!< Tree for fast locality lookups
-<<<<<<< HEAD
-    poly3d_verts verts;                             //!< Holds parameters of convex hull
-=======
     poly3d_verts convex_hull_verts;                 //!< Holds parameters of convex hull
     ManagedArray<vec3<OverlapReal> > verts;         //!< Vertex coordinates
->>>>>>> 553c7203
     ManagedArray<unsigned int> face_offs;           //!< Offset of every face in the list of vertices per face
     ManagedArray<unsigned int> face_verts;          //!< Ordered vertex IDs of every face
     ManagedArray<unsigned int> face_overlap;        //!< Overlap mask per face
@@ -100,10 +83,7 @@
     unsigned int ignore;                            //!< Bitwise ignore flag for stats, overlaps. 1 will ignore, 0 will not ignore
     vec3<OverlapReal> origin;                       //!< A point *inside* the surface
     unsigned int hull_only;                         //!< If 1, only the hull of the shape is considered for overlaps
-<<<<<<< HEAD
-=======
     OverlapReal sweep_radius;                       //!< Radius of a sweeping sphere
->>>>>>> 553c7203
 
     //! Load dynamic data members into shared memory and increase pointer
     /*! \param ptr Pointer to load data to (will be incremented)
@@ -112,17 +92,11 @@
     HOSTDEVICE void load_shared(char *& ptr, unsigned int &available_bytes) const
         {
         tree.load_shared(ptr, available_bytes);
-<<<<<<< HEAD
-        verts.load_shared(ptr, available_bytes);
-        face_offs.load_shared(ptr, available_bytes);
-        face_verts.load_shared(ptr, available_bytes);
-=======
         convex_hull_verts.load_shared(ptr, available_bytes);
         verts.load_shared(ptr, available_bytes);
         face_offs.load_shared(ptr, available_bytes);
         face_verts.load_shared(ptr, available_bytes);
         face_overlap.load_shared(ptr, available_bytes);
->>>>>>> 553c7203
         }
 
     #ifdef ENABLE_CUDA
@@ -130,10 +104,7 @@
     void attach_to_stream(cudaStream_t stream) const
         {
         tree.attach_to_stream(stream);
-<<<<<<< HEAD
-=======
         convex_hull_verts.attach_to_stream(stream);
->>>>>>> 553c7203
         verts.attach_to_stream(stream);
         face_offs.attach_to_stream(stream);
         face_verts.attach_to_stream(stream);
@@ -237,7 +208,6 @@
     vec3<OverlapReal> ac = c - a;
     vec3<OverlapReal> ap = p - a;
 
-    #if 1
     OverlapReal d1 = dot(ab, ap);
     OverlapReal d2 = dot(ac, ap);
     if (d1 <= OverlapReal(0.0) && d2 <= OverlapReal(0.0)) return a; // barycentric coordiantes (1,0,0)
@@ -282,65 +252,6 @@
     OverlapReal v = vb * denom;
     OverlapReal w = vc * denom;
     return a + ab*v+ac * w; // = u*a + v*b + w*c, u = va * denom = 1.0f - v - w
-<<<<<<< HEAD
-    #endif
-
-    #if 0
-    vec3<OverlapReal> bc = c - b;
-    // Compute parameteric position s for projection P' of P on AB<
-    // P' = A + s*AB, s = snom/(snom+denom)
-    OverlapReal snom = dot(p-a, ab);
-    OverlapReal sdenom = dot(p-b,a-b);
-
-    // Compute parametric position for projection P' of P on AC,
-    // P' = A + t*AC, s= tnom/(tnom+tdenom)
-    OverlapReal tnom = dot(p-a, ac);
-    OverlapReal tdenom = dot(p-c, a-c);
-
-
-    if (snom <= OverlapReal(0.0) && tnom <= 0.0) return a; // Vertex region early out
-
-    // Compute parametric position u for projection P' of P on BC,
-    // P' = B + u*BC, u = unom/(unom+udenom)
-    OverlapReal unom = dot(p-b, bc);
-    OverlapReal udenom = dot(p-c,b-c);
-
-    if (sdenom <= OverlapReal(0.0) && unom <= OverlapReal(0.0)) return b; // Vertex region early out
-    if (tdenom <= OverlapReal(0.0) && udenom <= OverlapReal(0.0)) return c; // Vertex region early out
-
-    // P is outside (or on) AB if the triple scalar product [N PA PB] <= 0
-    vec3<OverlapReal> n = cross(b-a, c-a);
-    OverlapReal vc = dot(n, cross(a-p,b-p));
-
-    // If P outside AB and within feature region of AB,
-    // return projection of P onto AB
-    if (vc <= OverlapReal(0.0) && snom >= OverlapReal(0.0) && sdenom >= OverlapReal(0.0))
-        return a + snom / (snom + sdenom) * ab;
-
-    // P is outside (or on) BC if the triple scalar product [N PB PC] <= 0
-    OverlapReal va = dot(n, cross(b-p, c-p));
-
-    // If P outside BC and within feature region of BC,
-    // return projection of P onto BC
-    if (va <= OverlapReal(0.0) && unom >= OverlapReal(0.0) && udenom >= OverlapReal(0.0))
-        return b + unom / (unom + udenom) * bc;
-
-    // P is outside (or on) C if the triple sclar product [N PC PA] <= 0
-    OverlapReal vb = dot(n, cross(c-p, a-p));
-
-    // If P outside CA and within feature region of CA,
-    // return projection of P onto CA
-    if (vb <= OverlapReal(0.0) && tnom >= OverlapReal(0.0) && tdenom >= OverlapReal(0.0))
-        return a + tnom / (tnom + tdenom) * ac;
-
-    // P must project inside the face region. Compute Q using barycentric coordinates
-    OverlapReal u = va / (va + vb + vc);
-    OverlapReal v = vb / (va + vb + vc);
-    OverlapReal w = OverlapReal(1.0) - u - v; // = vc / (va + vb + vc)
-    return u*a+v*b+w*c;
-    #endif
-=======
->>>>>>> 553c7203
     }
 
 
@@ -614,15 +525,9 @@
     return dmin_sq;
     }
 
-<<<<<<< HEAD
-#include "triangle_triangle.h"
-
-DEVICE inline bool test_narrow_phase_overlap( vec3<OverlapReal> r_ab,
-=======
 #include <hoomd/extern/triangle_triangle.h>
 
 DEVICE inline bool test_narrow_phase_overlap( vec3<OverlapReal> dr,
->>>>>>> 553c7203
                                               const ShapePolyhedron& a,
                                               const ShapePolyhedron& b,
                                               unsigned int cur_node_a,
@@ -641,17 +546,10 @@
         // Load number of face vertices
         unsigned int nverts_a = a.data.face_offs[iface + 1] - a.data.face_offs[iface];
         unsigned int offs_a = a.data.face_offs[iface];
-<<<<<<< HEAD
+        unsigned mask_a = a.data.face_overlap[iface];
 
         float U[3][3];
 
-        vec3<OverlapReal> dr = rotate(conj(quat<OverlapReal>(b.orientation)),-r_ab);
-=======
-        unsigned mask_a = a.data.face_overlap[iface];
-
-        float U[3][3];
-
->>>>>>> 553c7203
         quat<OverlapReal> q(conj(quat<OverlapReal>(b.orientation))*quat<OverlapReal>(a.orientation));
 
         if (nverts_a > 2)
@@ -659,14 +557,7 @@
             for (unsigned int ivert = 0; ivert < 3; ++ivert)
                 {
                 unsigned int idx_a = a.data.face_verts[offs_a+ivert];
-<<<<<<< HEAD
-                vec3<float> v;
-                v.x = a.data.verts.x[idx_a];
-                v.y = a.data.verts.y[idx_a];
-                v.z = a.data.verts.z[idx_a];
-=======
                 vec3<float> v = a.data.verts[idx_a];
->>>>>>> 553c7203
                 v = rotate(q,v) + dr;
                 U[ivert][0] = v.x; U[ivert][1] = v.y; U[ivert][2] = v.z;
                 }
@@ -684,26 +575,16 @@
             offs_b = b.data.face_offs[jface];
             unsigned int mask_b = b.data.face_overlap[jface];
 
-<<<<<<< HEAD
-=======
             // only check overlaps if required
             if (! (mask_a & mask_b)) continue;
 
->>>>>>> 553c7203
             if (nverts_a > 2 && nverts_b > 2)
                 {
                 float V[3][3];
                 for (unsigned int ivert = 0; ivert < 3; ++ivert)
                     {
                     unsigned int idx_b = b.data.face_verts[offs_b+ivert];
-<<<<<<< HEAD
-                    vec3<float> v;
-                    v.x = b.data.verts.x[idx_b];
-                    v.y = b.data.verts.y[idx_b];
-                    v.z = b.data.verts.z[idx_b];
-=======
                     vec3<float> v = b.data.verts[idx_b];
->>>>>>> 553c7203
                     V[ivert][0] = v.x; V[ivert][1] = v.y; V[ivert][2] = v.z;
                     }
 
@@ -737,13 +618,7 @@
 
                     // vertex 2 on b
                     idx_b = b.data.face_verts[offs_b + 2];
-<<<<<<< HEAD
-                    b2.x = b.data.verts.x[idx_b];
-                    b2.y = b.data.verts.y[idx_b];
-                    b2.z = b.data.verts.z[idx_b];
-=======
                     b2 = b.data.verts[idx_b];
->>>>>>> 553c7203
                     }
 
                 if (nverts_b > 1 && nverts_a == 1)
@@ -765,13 +640,7 @@
 
                     // vertex 2 on a
                     idx_a = a.data.face_verts[offs_a + 2];
-<<<<<<< HEAD
-                    a2.x = a.data.verts.x[idx_a];
-                    a2.y = a.data.verts.y[idx_a];
-                    a2.z = a.data.verts.z[idx_a];
-=======
                     a2 = a.data.verts[idx_a];
->>>>>>> 553c7203
                     a2 = rotate(q, a2) + dr;
                     }
 
@@ -819,7 +688,6 @@
     vec3<OverlapReal> ab = b - a;
     vec3<OverlapReal> ac = c - a;
     vec3<OverlapReal> qp = p - q;
-<<<<<<< HEAD
 
     // Compute triangle normal. Can be precalculated or cached if
     // intersecting multiple segments against the same triangle
@@ -853,40 +721,6 @@
     w *= ood;
     u = OverlapReal(1.0) - v - w;
     return true;
-=======
-
-    // Compute triangle normal. Can be precalculated or cached if
-    // intersecting multiple segments against the same triangle
-    vec3<OverlapReal> n = cross(ab, ac);
-
-    // Compute denominator d. If d <= 0, segment is parallel to or points
-    // away from triangle, so exit early
-    float d = dot(qp, n);
-    if (d <= OverlapReal(0.0)) return false;
-
-    // Compute intersection t value of pq with plane of triangle. A ray
-    // intersects iff 0 <= t. Segment intersects iff 0 <= t <= 1. Delay
-    // dividing by d until intersection has been found to pierce triangle
-    vec3<OverlapReal> ap = p - a;
-    t = dot(ap, n);
-    if (t < OverlapReal(0.0)) return false;
-//    if (t > d) return false; // For segment; exclude this code line for a ray test
-
-    // Compute barycentric coordinate components and test if within bounds
-    vec3<OverlapReal> e = cross(qp, ap);
-    v = dot(ac, e);
-    if (v < OverlapReal(0.0) || v > d) return false;
-    w = -dot(ab, e);
-    if (w < OverlapReal(0.0) || v + w > d) return false;
-
-    // Segment/ray intersects triangle. Perform delayed division and
-    // compute the last barycentric coordinate component
-    float ood = OverlapReal(1.0) / d;
-    t *= ood;
-    v *= ood;
-    w *= ood;
-    u = OverlapReal(1.0) - v - w;
-    return true;
     }
 
 #ifndef NVCC
@@ -939,8 +773,8 @@
                 || BVHCollision(a, b, right_a, right_b, q, dr, err, abs_tol);
             }
         }
->>>>>>> 553c7203
-    }
+    }
+#endif
 
 //! Polyhedron overlap test
 /*! \param r_ab Vector defining the position of shape b relative to shape a (r_b - r_a)
@@ -956,10 +790,6 @@
                                  const ShapePolyhedron& b,
                                  unsigned int& err)
     {
-<<<<<<< HEAD
-    #ifdef POLYHEDRON_CHECK_CONVEX_HULL_OVERLAP
-=======
->>>>>>> 553c7203
     // test overlap of convex hulls
     if (a.isSpheroPolyhedron() || b.isSpheroPolyhedron())
         {
@@ -971,10 +801,6 @@
         if (!test_overlap(r_ab, ShapeConvexPolyhedron(a.orientation,a.data.convex_hull_verts),
            ShapeConvexPolyhedron(b.orientation,b.data.convex_hull_verts),err)) return false;
         }
-    #endif
-
-    OverlapReal DaDb = a.getCircumsphereDiameter() + b.getCircumsphereDiameter();
-    const OverlapReal abs_tol(DaDb*1e-12);
 
     OverlapReal DaDb = a.getCircumsphereDiameter() + b.getCircumsphereDiameter();
     const OverlapReal abs_tol(DaDb*1e-12);
@@ -994,12 +820,6 @@
     const detail::GPUTree& tree_b = b.tree;
     #endif
 
-<<<<<<< HEAD
-    const detail::GPUTree& tree_a = a.tree;
-    const detail::GPUTree& tree_b = b.tree;
-
-=======
->>>>>>> 553c7203
     #ifdef LEAVES_AGAINST_TREE_TRAVERSAL
     #ifdef NVCC
     // Parallel tree traversal
@@ -1048,15 +868,6 @@
             }
         }
     #else
-<<<<<<< HEAD
-    // perform a tandem tree traversal
-    unsigned long int stack = 0;
-    unsigned int cur_node_a = 0;
-    unsigned int cur_node_b = 0;
-
-    vec3<OverlapReal> dr_rot(rotate(conj(b.orientation),-r_ab));
-    quat<OverlapReal> q(conj(b.orientation)*a.orientation);
-=======
     vec3<OverlapReal> dr_rot(rotate(conj(b.orientation),-r_ab));
     quat<OverlapReal> q(conj(b.orientation)*a.orientation);
 
@@ -1067,13 +878,12 @@
     unsigned long int stack = 0;
     unsigned int cur_node_a = 0;
     unsigned int cur_node_b = 0;
->>>>>>> 553c7203
 
     detail::OBB obb_a = tree_a.getOBB(cur_node_a);
     obb_a.affineTransform(q, dr_rot);
 
     detail::OBB obb_b = tree_b.getOBB(cur_node_b);
-<<<<<<< HEAD
+
 
     while (cur_node_a != tree_a.getNumNodes() && cur_node_b != tree_b.getNumNodes())
         {
@@ -1081,23 +891,6 @@
         unsigned int query_node_b = cur_node_b;
 
         if (detail::traverseBinaryStack(tree_a, tree_b, cur_node_a, cur_node_b, stack, obb_a, obb_b, q,dr_rot)
-            && test_narrow_phase_overlap(r_ab, a, b, query_node_a, query_node_b, err, abs_tol)) return true;
-        }
-    #endif
-
-    // no intersecting edge, check if one polyhedron is contained in the other
-
-    // if shape(A) == shape(B), only consider intersections
-    if (&a.data == &b.data && dot(dr,dr) != OverlapReal(0.0) ) return false;
-=======
-
-
-    while (cur_node_a != tree_a.getNumNodes() && cur_node_b != tree_b.getNumNodes())
-        {
-        unsigned int query_node_a = cur_node_a;
-        unsigned int query_node_b = cur_node_b;
-
-        if (detail::traverseBinaryStack(tree_a, tree_b, cur_node_a, cur_node_b, stack, obb_a, obb_b, q,dr_rot)
             && test_narrow_phase_overlap(dr, a, b, query_node_a, query_node_b, err, abs_tol)) return true;
         }
     #endif
@@ -1107,7 +900,6 @@
 
     // if shape(A) == shape(B), only consider intersections
     if (&a.data == &b.data) return false;
->>>>>>> 553c7203
 
     for (unsigned int ord = 0; ord < 2; ++ord)
         {
@@ -1167,23 +959,6 @@
                     // Load vertex 0
                     vec3<OverlapReal> v_b[3];
                     unsigned int idx_v = s1.data.face_verts[offs_b];
-<<<<<<< HEAD
-                    v_b[0].x = s1.data.verts.x[idx_v];
-                    v_b[0].y = s1.data.verts.y[idx_v];
-                    v_b[0].z = s1.data.verts.z[idx_v];
-
-                    // vertex 1
-                    idx_v = s1.data.face_verts[offs_b + 1];
-                    v_b[1].x = s1.data.verts.x[idx_v];
-                    v_b[1].y = s1.data.verts.y[idx_v];
-                    v_b[1].z = s1.data.verts.z[idx_v];
-
-                    // vertex 2
-                    idx_v = s1.data.face_verts[offs_b + 2];
-                    v_b[2].x = s1.data.verts.x[idx_v];
-                    v_b[2].y = s1.data.verts.y[idx_v];
-                    v_b[2].z = s1.data.verts.z[idx_v];
-=======
                     v_b[0] = s1.data.verts[idx_v];
 
                     // vertex 1
@@ -1193,7 +968,6 @@
                     // vertex 2
                     idx_v = s1.data.face_verts[offs_b + 2];
                     v_b[2] = s1.data.verts[idx_v];
->>>>>>> 553c7203
 
                     OverlapReal u,v,w,t;
 
@@ -1213,6 +987,7 @@
             return true;
             }
         }
+
     return false;
     }
 
