# Copyright (c) 2009-2019 The Regents of the University of Michigan
# This file is part of the HOOMD-blue project, released under the BSD 3-Clause License.

""" HPMC updaters.
"""

from . import _hpmc
from . import integrate
from . import compute
from hoomd import _hoomd

import math

from hoomd.update import _updater
from hoomd.meta import _Updater
import hoomd


class boxmc(_updater):
    R""" Apply box updates to sample isobaric and related ensembles.

    Args:

        mc (:py:mod:`hoomd.hpmc.integrate`): HPMC integrator object for system on which to apply box updates
        betaP (:py:class:`float` or :py:mod:`hoomd.variant`): :math:`\frac{p}{k_{\mathrm{B}}T}`. (units of inverse area in 2D or
                                                    inverse volume in 3D) Apply your chosen reduced pressure convention
                                                    externally.
        seed (int): random number seed for MC box changes

    One or more Monte Carlo move types are applied to evolve the simulation box. By default, no moves are applied.
    Activate desired move types using the following methods with a non-zero weight:

    - :py:meth:`aspect` - box aspect ratio moves
    - :py:meth:`length` - change box lengths independently
    - :py:meth:`shear` - shear the box
    - :py:meth:`volume` - scale the box lengths uniformly
    - :py:meth:`ln_volume` - scale the box lengths uniformly with logarithmic increments

    Pressure inputs to update.boxmc are defined as :math:`\beta P`. Conversions from a specific definition of reduced
    pressure :math:`P^*` are left for the user to perform.

    Note:
        All *delta* and *weight* values for all move types default to 0.

    Example::

        mc = hpmc.integrate.sphere(seed=415236, d=0.3)
        boxMC = hpmc.update.boxmc(mc, betaP=1.0, seed=9876)
        boxMC.set_betap(2.0)
        boxMC.ln_volume(delta=0.01, weight=2.0)
        boxMC.length(delta=(0.1,0.1,0.1), weight=4.0)
        run(30) # perform approximately 10 volume moves and 20 length moves

    """

    def __init__(self, mc, betaP, seed):
        # initialize base class
        _updater.__init__(self);

        # Updater gets called at every timestep. Whether to perform a move is determined independently
        # according to frequency parameter.
        period = 1

        if not isinstance(mc, integrate.mode_hpmc):
            hoomd.context.current.device.cpp_msg.warning("update.boxmc: Must have a handle to an HPMC integrator.\n");
            return;

        self.betaP = hoomd.variant._setup_variant_input(betaP);

        self.seed = int(seed)

        # create the c++ mirror class
        self.cpp_updater = _hpmc.UpdaterBoxMC(hoomd.context.current.system_definition,
                                               mc.cpp_integrator,
                                               self.betaP.cpp_variant,
                                               1,
                                               self.seed,
                                               );
        self.setupUpdater(period);

        self.volume_delta = 0.0;
        self.volume_weight = 0.0;
        self.ln_volume_delta = 0.0;
        self.ln_volume_weight = 0.0;
        self.length_delta = [0.0, 0.0, 0.0];
        self.length_weight = 0.0;
        self.shear_delta = [0.0, 0.0, 0.0];
        self.shear_weight = 0.0;
        self.shear_reduce = 0.0;
        self.aspect_delta = 0.0;
        self.aspect_weight = 0.0;

        self.metadata_fields = ['betaP',
                                 'seed',
                                 'volume_delta',
                                 'volume_weight',
                                 'ln_volume_delta',
                                 'ln_volume_weight',
                                 'length_delta',
                                 'length_weight',
                                 'shear_delta',
                                 'shear_weight',
                                 'shear_reduce',
                                 'aspect_delta',
                                 'aspect_weight']

    def set_betap(self, betaP):
        R""" Update the pressure set point for Metropolis Monte Carlo volume updates.

        Args:
            betaP (float) or (:py:mod:`hoomd.variant`): :math:`\frac{p}{k_{\mathrm{B}}T}`. (units of inverse area in 2D or
                inverse volume in 3D) Apply your chosen reduced pressure convention
                externally.
        """
        self.betaP = hoomd.variant._setup_variant_input(betaP)
        self.cpp_updater.setP(self.betaP.cpp_variant)

    def volume(self, delta=None, weight=None):
        R""" Enable/disable isobaric volume move and set parameters.

        Args:
            delta (float): maximum change of the box area (2D) or volume (3D).
            weight (float): relative weight of this box move type relative to other box move types. 0 disables this move type.

        Sample the isobaric distribution of box volumes by rescaling the box.

        Note:
            When an argument is None, the value is left unchanged from its current state.

        Example::

            box_update.volume(delta=0.01)
            box_update.volume(delta=0.01, weight=2)
            box_update.volume(delta=0.01, weight=0.15)

        Returns:
            A :py:class:`dict` with the current values of *delta* and *weight*.

        """
        self.check_initialization();

        if weight is not None:
            self.volume_weight = float(weight)

        if delta is not None:
            self.volume_delta = float(delta)

        self.cpp_updater.volume(self.volume_delta, self.volume_weight);
        return {'delta': self.volume_delta, 'weight': self.volume_weight};

    def ln_volume(self, delta=None, weight=None):
        R""" Enable/disable isobaric volume move and set parameters.

        Args:
            delta (float): maximum change of **ln(V)** (where V is box area (2D) or volume (3D)).
            weight (float): relative weight of this box move type relative to other box move types. 0 disables this move type.

        Sample the isobaric distribution of box volumes by rescaling the box.

        Note:
            When an argument is None, the value is left unchanged from its current state.

        Example::

            box_update.ln_volume(delta=0.001)
            box_update.ln_volume(delta=0.001, weight=2)
            box_update.ln_volume(delta=0.001, weight=0.15)

        Returns:
            A :py:class:`dict` with the current values of *delta* and *weight*.

        """
        self.check_initialization();

        if weight is not None:
            self.ln_volume_weight = float(weight)

        if delta is not None:
            self.ln_volume_delta = float(delta)

        self.cpp_updater.ln_volume(self.ln_volume_delta, self.ln_volume_weight);
        return {'delta': self.ln_volume_delta, 'weight': self.ln_volume_weight};

    def length(self, delta=None, weight=None):
        R""" Enable/disable isobaric box dimension move and set parameters.

        Args:
            delta (:py:class:`float` or :py:class:`tuple`): maximum change of the box thickness for each pair of parallel planes
                                               connected by the corresponding box edges. I.e. maximum change of
                                               HOOMD-blue box parameters Lx, Ly, Lz. A single float *x* is equivalent to
                                               (*x*, *x*, *x*).
            weight (float): relative weight of this box move type relative to other box move types. 0 disables this
                            move type.

        Sample the isobaric distribution of box dimensions by rescaling the plane-to-plane distance of box faces,
        Lx, Ly, Lz (see :ref:`boxdim`).

        Note:
            When an argument is None, the value is left unchanged from its current state.

        Example::

            box_update.length(delta=(0.01, 0.01, 0.0)) # 2D box changes
            box_update.length(delta=(0.01, 0.01, 0.01), weight=2)
            box_update.length(delta=0.01, weight=2)
            box_update.length(delta=(0.10, 0.01, 0.01), weight=0.15) # sample Lx more aggressively

        Returns:
            A :py:class:`dict` with the current values of *delta* and *weight*.

        """
        self.check_initialization();

        if weight is not None:
            self.length_weight = float(weight)

        if delta is not None:
            if isinstance(delta, float) or isinstance(delta, int):
                self.length_delta = [float(delta)] * 3
            else:
                self.length_delta = [ float(d) for d in delta ]

        self.cpp_updater.length(   self.length_delta[0], self.length_delta[1],
                                        self.length_delta[2], self.length_weight);
        return {'delta': self.length_delta, 'weight': self.length_weight};

    def shear(self,  delta=None, weight=None, reduce=None):
        R""" Enable/disable box shear moves and set parameters.

        Args:
            delta (tuple): maximum change of the box tilt factor xy, xz, yz.
            reduce (float): Maximum number of lattice vectors of shear to allow before applying lattice reduction.
                    Shear of +/- 0.5 cannot be lattice reduced, so set to a value < 0.5 to disable (default 0)
                    Note that due to precision errors, lattice reduction may introduce small overlaps which can be
                    resolved, but which temporarily break detailed balance.
            weight (float): relative weight of this box move type relative to other box move types. 0 disables this
                            move type.

        Sample the distribution of box shear by adjusting the HOOMD-blue tilt factor parameters xy, xz, and yz.
        (see :ref:`boxdim`).

        Note:
            When an argument is None, the value is left unchanged from its current state.

        Example::

            box_update.shear(delta=(0.01, 0.00, 0.0)) # 2D box changes
            box_update.shear(delta=(0.01, 0.01, 0.01), weight=2)
            box_update.shear(delta=(0.10, 0.01, 0.01), weight=0.15) # sample xy more aggressively

        Returns:
            A :py:class:`dict` with the current values of *delta*, *weight*, and *reduce*.

        """
        self.check_initialization();

        if weight is not None:
            self.shear_weight = float(weight)

        if reduce is not None:
            self.shear_reduce = float(reduce)

        if delta is not None:
            if isinstance(delta, float) or isinstance(delta, int):
                self.shear_delta = [float(delta)] * 3
            else:
                self.shear_delta = [ float(d) for d in delta ]

        self.cpp_updater.shear(    self.shear_delta[0], self.shear_delta[1],
                                        self.shear_delta[2], self.shear_reduce,
                                        self.shear_weight);
        return {'delta': self.shear_delta, 'weight': self.shear_weight, 'reduce': self.shear_reduce}

    def aspect(self, delta=None, weight=None):
        R""" Enable/disable aspect ratio move and set parameters.

        Args:
            delta (float): maximum relative change of aspect ratio
            weight (float): relative weight of this box move type relative to other box move types. 0 disables this
                            move type.

        Rescale aspect ratio along a randomly chosen dimension.

        Note:
            When an argument is None, the value is left unchanged from its current state.

        Example::

            box_update.aspect(delta=0.01)
            box_update.aspect(delta=0.01, weight=2)
            box_update.aspect(delta=0.01, weight=0.15)

        Returns:
            A :py:class:`dict` with the current values of *delta*, and *weight*.

        """
        self.check_initialization();

        if weight is not None:
            self.aspect_weight = float(weight)

        if delta is not None:
            self.aspect_delta = float(delta)

        self.cpp_updater.aspect(self.aspect_delta, self.aspect_weight);
        return {'delta': self.aspect_delta, 'weight': self.aspect_weight}

    def get_volume_acceptance(self):
        R""" Get the average acceptance ratio for volume changing moves.

        Returns:
            The average volume change acceptance for the last run

        Example::

            mc = hpmc.integrate.shape(..);
            mc.shape_param[name].set(....);
            box_update = hpmc.update.boxmc(mc, betaP=10, seed=1)
            run(100)
            v_accept = box_update.get_volume_acceptance()

        """
        counters = self.cpp_updater.getCounters(1);
        return counters.getVolumeAcceptance();

    def get_ln_volume_acceptance(self):
        R""" Get the average acceptance ratio for log(V) changing moves.

        Returns:
            The average volume change acceptance for the last run

        Example::

            mc = hpmc.integrate.shape(..);
            mc.shape_param[name].set(....);
            box_update = hpmc.update.boxmc(mc, betaP=10, seed=1)
            run(100)
            v_accept = box_update.get_ln_volume_acceptance()

        """
        counters = self.cpp_updater.getCounters(1);
        return counters.getLogVolumeAcceptance();

    def get_shear_acceptance(self):
        R"""  Get the average acceptance ratio for shear changing moves.

        Returns:
           The average shear change acceptance for the last run

        Example::

            mc = hpmc.integrate.shape(..);
            mc.shape_param[name].set(....);
            box_update = hpmc.update.boxmc(mc, betaP=10, seed=1)
            run(100)
            s_accept = box_update.get_shear_acceptance()

        """
        counters = self.cpp_updater.getCounters(1);
        return counters.getShearAcceptance();
        counters = self.cpp_updater.getCounters(1);
        return counters.getShearAcceptance();

    def get_aspect_acceptance(self):
        R"""  Get the average acceptance ratio for aspect changing moves.

        Returns:
            The average aspect change acceptance for the last run

        Example::

            mc = hpmc.integrate.shape(..);
            mc_shape_param[name].set(....);
            box_update = hpmc.update.boxmc(mc, betaP=10, seed=1)
            run(100)
            a_accept = box_update.get_aspect_acceptance()

        """
        counters = self.cpp_updater.getCounters(1);
        return counters.getAspectAcceptance();
        counters = self.cpp_updater.getCounters(1);
        return counters.getAspectAcceptance();

    def enable(self):
        R""" Enables the updater.

        Example::

            box_updater.set_params(isotropic=True)
            run(1e5)
            box_updater.disable()
            update.box_resize(dLy = 10)
            box_updater.enable()
            run(1e5)

        See updater base class documentation for more information
        """
        self.cpp_updater.computeAspectRatios();
        _updater.enable(self);

class wall(_updater):
    R""" Apply wall updates with a user-provided python callback.

    Args:
        mc (:py:mod:`hoomd.hpmc.integrate`): MC integrator.
        walls (:py:class:`hoomd.hpmc.field.wall`): the wall class instance to be updated
        py_updater (`callable`): the python callback that performs the update moves. This must be a python method that is a function of the timestep of the simulation.
               It must actually update the :py:class:`hoomd.hpmc.field.wall`) managed object.
        move_ratio (float): the probability with which an update move is attempted
        seed (int): the seed of the pseudo-random number generator that determines whether or not an update move is attempted
        period (int): the number of timesteps between update move attempt attempts
               Every *period* steps, a walls update move is tried with probability *move_ratio*. This update move is provided by the *py_updater* callback.
               Then, update.wall only accepts an update move provided by the python callback if it maintains confinement conditions associated with all walls. Otherwise,
               it reverts back to a non-updated copy of the walls.

    Once initialized, the update provides the following log quantities that can be logged via :py:class:`hoomd.analyze.log`:

    * **hpmc_wall_acceptance_ratio** - the acceptance ratio for wall update moves

    Example::

        mc = hpmc.integrate.sphere(seed = 415236);
        ext_wall = hpmc.compute.wall(mc);
        ext_wall.add_sphere_wall(radius = 1.0, origin = [0, 0, 0], inside = True);
        def perturb(timestep):
          r = np.sqrt(ext_wall.get_sphere_wall_param(index = 0, param = "rsq"));
          ext_wall.set_sphere_wall(index = 0, radius = 1.5*r, origin = [0, 0, 0], inside = True);
        wall_updater = hpmc.update.wall(mc, ext_wall, perturb, move_ratio = 0.5, seed = 27, period = 50);
        log = analyze.log(quantities=['hpmc_wall_acceptance_ratio'], period=100, filename='log.dat', overwrite=True);

    Example::

        mc = hpmc.integrate.sphere(seed = 415236);
        ext_wall = hpmc.compute.wall(mc);
        ext_wall.add_sphere_wall(radius = 1.0, origin = [0, 0, 0], inside = True);
        def perturb(timestep):
          r = np.sqrt(ext_wall.get_sphere_wall_param(index = 0, param = "rsq"));
          ext_wall.set_sphere_wall(index = 0, radius = 1.5*r, origin = [0, 0, 0], inside = True);
        wall_updater = hpmc.update.wall(mc, ext_wall, perturb, move_ratio = 0.5, seed = 27, period = 50);

    """
    def __init__(self, mc, walls, py_updater, move_ratio, seed, period=1):

        # initialize base class
        _updater.__init__(self);

        cls = None;
        if isinstance(mc, integrate.sphere):
            cls = _hpmc.UpdaterExternalFieldWallSphere;
        elif isinstance(mc, integrate.convex_polyhedron):
            cls = _hpmc.UpdaterExternalFieldWallConvexPolyhedron;
        elif isinstance(mc, integrate.convex_spheropolyhedron):
            cls = _hpmc.UpdaterExternalFieldWallSpheropolyhedron;
        else:
            hoomd.context.current.device.cpp_msg.error("update.wall: Unsupported integrator.\n");
            raise RuntimeError("Error initializing update.wall");

        self.cpp_updater = cls(hoomd.context.current.system_definition, mc.cpp_integrator, walls.cpp_compute, py_updater, move_ratio, seed);
        self.setupUpdater(period);

    def get_accepted_count(self, mode=0):
        R""" Get the number of accepted wall update moves.

        Args:
            mode (int): specify the type of count to return. If mode!=0, return absolute quantities. If mode=0, return quantities relative to the start of the run.
                        DEFAULTS to 0.

        Returns:
           the number of accepted wall update moves

        Example::

            mc = hpmc.integrate.sphere(seed = 415236);
            ext_wall = hpmc.compute.wall(mc);
            ext_wall.add_sphere_wall(radius = 1.0, origin = [0, 0, 0], inside = True);
            def perturb(timestep):
              r = np.sqrt(ext_wall.get_sphere_wall_param(index = 0, param = "rsq"));
              ext_wall.set_sphere_wall(index = 0, radius = 1.5*r, origin = [0, 0, 0], inside = True);
            wall_updater = hpmc.update.wall(mc, ext_wall, perturb, move_ratio = 0.5, seed = 27, period = 50);
            run(100);
            acc_count = wall_updater.get_accepted_count(mode = 0);
        """
        return self.cpp_updater.getAcceptedCount(mode);

    def get_total_count(self, mode=0):
        R""" Get the number of attempted wall update moves.

        Args:
            mode (int): specify the type of count to return. If mode!=0, return absolute quantities. If mode=0, return quantities relative to the start of the run.
                        DEFAULTS to 0.

        Returns:
           the number of attempted wall update moves

        Example::

            mc = hpmc.integrate.sphere(seed = 415236);
            ext_wall = hpmc.compute.wall(mc);
            ext_wall.add_sphere_wall(radius = 1.0, origin = [0, 0, 0], inside = True);
            def perturb(timestep):
              r = np.sqrt(ext_wall.get_sphere_wall_param(index = 0, param = "rsq"));
              ext_wall.set_sphere_wall(index = 0, radius = 1.5*r, origin = [0, 0, 0], inside = True);
            wall_updater = hpmc.update.wall(mc, ext_wall, perturb, move_ratio = 0.5, seed = 27, period = 50);
            run(100);
            tot_count = wall_updater.get_total_count(mode = 0);

        """
        return self.cpp_updater.getTotalCount(mode);

class muvt(_updater):
    R""" Insert and remove particles in the muVT ensemble.

    Args:
        mc (:py:mod:`hoomd.hpmc.integrate`): MC integrator.
        seed (int): The seed of the pseudo-random number generator (Needs to be the same across partitions of the same Gibbs ensemble)
        period (int): Number of timesteps between histogram evaluations.
        transfer_types (list): List of type names that are being transferred from/to the reservoir or between boxes (if *None*, all types)
        ngibbs (int): The number of partitions to use in Gibbs ensemble simulations (if == 1, perform grand canonical muVT)

    The muVT (or grand-canonical) ensemble simulates a system at constant fugacity.

    Gibbs ensemble simulations are also supported, where particles and volume are swapped between two or more
    boxes.  Every box correspond to one MPI partition, and can therefore run on multiple ranks.
    See :py:mod:`hoomd.comm` and the --nrank command line option for how to split a MPI task into partitions.

    Note:
        Multiple Gibbs ensembles are also supported in a single parallel job, with the ngibbs option
        to update.muvt(), where the number of partitions can be a multiple of ngibbs.

    Example::

        mc = hpmc.integrate.sphere(seed=415236)
        update.muvt(mc=mc, period)

    """
    def __init__(self, mc, seed, period=1, transfer_types=None,ngibbs=1):

        if not isinstance(mc, integrate.mode_hpmc):
            hoomd.context.current.device.cpp_msg.warning("update.muvt: Must have a handle to an HPMC integrator.\n");
            return;

        self.mc = mc

        # initialize base class
        _updater.__init__(self);

        if ngibbs > 1:
            self.gibbs = True;
        else:
            self.gibbs = False;

        # get a list of types from the particle data
        ntypes = hoomd.context.current.system_definition.getParticleData().getNTypes();
        type_list = [];
        for i in range(0,ntypes):
            type_list.append(hoomd.context.current.system_definition.getParticleData().getNameByType(i));

        # by default, transfer all types
        if transfer_types is None:
            transfer_types = type_list

        cls = None;
<<<<<<< HEAD
        if self.mc.implicit is True:
            if self.mc.depletant_mode == 'overlap_regions':
                if isinstance(mc, integrate.sphere):
                    cls = _hpmc.UpdaterMuVTImplicitSphere;
                elif isinstance(mc, integrate.convex_polygon):
                    cls = _hpmc.UpdaterMuVTImplicitConvexPolygon;
                elif isinstance(mc, integrate.simple_polygon):
                    cls = _hpmc.UpdaterMuVTImplicitSimplePolygon;
                elif isinstance(mc, integrate.convex_polyhedron):
                    cls = _hpmc.UpdaterMuVTImplicitConvexPolyhedron;
                elif isinstance(mc, integrate.convex_spheropolyhedron):
                    cls = _hpmc.UpdaterMuVTImplicitSpheropolyhedron;
                elif isinstance(mc, integrate.ellipsoid):
                    cls = _hpmc.UpdaterMuVTImplicitEllipsoid;
                elif isinstance(mc, integrate.convex_spheropolygon):
                    cls =_hpmc.UpdaterMuVTImplicitSpheropolygon;
                elif isinstance(mc, integrate.faceted_sphere):
                    cls =_hpmc.UpdaterMuVTImplicitFacetedEllipsoid;
                elif isinstance(mc, integrate.sphere_union):
                    cls = _hpmc.UpdaterMuVTImplicitSphereUnion;
                elif isinstance(mc, integrate.convex_polyhedron_union):
                    cls = _hpmc.UpdaterMuVTImplicitConvexPolyhedronUnion;
                elif isinstance(mc, integrate.sphinx_union):
                    cls = _hpmc.UpdaterMuVTImplicitSphinxUnion;
                elif isinstance(mc, integrate.faceted_ellipsoid_union):
                    cls = _hpmc.UpdaterMuVTImplicitFacetedEllipsoidUnion;
                elif isinstance(mc, integrate.polyhedron):
                    cls =_hpmc.UpdaterMuVTImplicitPolyhedron;
                elif isinstance(mc, integrate.sphinx):
                    cls =_hpmc.UpdaterMuVTImplicitSphinx;
                else:
                    hoomd.context.msg.error("update.muvt: Unsupported integrator.\n");
                    raise RuntimeError("Error initializing update.muvt");
            else:
                if isinstance(mc, integrate.sphere):
                    cls = _hpmc.UpdaterMuVTImplicitSphere;
                elif isinstance(mc, integrate.convex_polygon):
                    cls = _hpmc.UpdaterMuVTImplicitConvexPolygon;
                elif isinstance(mc, integrate.simple_polygon):
                    cls = _hpmc.UpdaterMuVTImplicitSimplePolygon;
                elif isinstance(mc, integrate.convex_polyhedron):
                    cls = _hpmc.UpdaterMuVTImplicitConvexPolyhedron;
                elif isinstance(mc, integrate.convex_spheropolyhedron):
                    cls = _hpmc.UpdaterMuVTImplicitSpheropolyhedron;
                elif isinstance(mc, integrate.ellipsoid):
                    cls = _hpmc.UpdaterMuVTImplicitEllipsoid;
                elif isinstance(mc, integrate.convex_spheropolygon):
                    cls =_hpmc.UpdaterMuVTImplicitSpheropolygon;
                elif isinstance(mc, integrate.faceted_sphere):
                    cls =_hpmc.UpdaterMuVTImplicitFacetedEllipsoid;
                elif isinstance(mc, integrate.sphere_union):
                    cls = _hpmc.UpdaterMuVTImplicitSphereUnion;
                elif isinstance(mc, integrate.convex_polyhedron_union):
                    cls = _hpmc.UpdaterMuVTImplicitConvexPolyhedronUnion;
                elif isinstance(mc, integrate.sphinx_union):
                    cls = _hpmc.UpdaterMuVTImplicitSphinxUnion;
                elif isinstance(mc, integrate.faceted_ellipsoid_union):
                    cls = _hpmc.UpdaterMuVTImplicitFacetedEllipsoidUnion;
                elif isinstance(mc, integrate.polyhedron):
                    cls =_hpmc.UpdaterMuVTImplicitPolyhedron;
                elif isinstance(mc, integrate.sphinx):
                    cls =_hpmc.UpdaterMuVTImplicitSphinx;
                else:
                    hoomd.context.msg.error("update.muvt: Unsupported integrator.\n");
                    raise RuntimeError("Error initializing update.muvt");
        else:
            if isinstance(mc, integrate.sphere):
                cls = _hpmc.UpdaterMuVTSphere;
            elif isinstance(mc, integrate.convex_polygon):
                cls = _hpmc.UpdaterMuVTConvexPolygon;
            elif isinstance(mc, integrate.simple_polygon):
                cls = _hpmc.UpdaterMuVTSimplePolygon;
            elif isinstance(mc, integrate.convex_polyhedron):
                cls = _hpmc.UpdaterMuVTConvexPolyhedron;
            elif isinstance(mc, integrate.convex_spheropolyhedron):
                cls = _hpmc.UpdaterMuVTSpheropolyhedron;
            elif isinstance(mc, integrate.ellipsoid):
                cls = _hpmc.UpdaterMuVTEllipsoid;
            elif isinstance(mc, integrate.convex_spheropolygon):
                cls =_hpmc.UpdaterMuVTSpheropolygon;
            elif isinstance(mc, integrate.faceted_sphere):
                cls =_hpmc.UpdaterMuVTFacetedEllipsoid;
            elif isinstance(mc, integrate.sphere_union):
                cls = _hpmc.UpdaterMuVTSphereUnion;
            elif isinstance(mc, integrate.convex_polyhedron_union):
                cls = _hpmc.UpdaterMuVTConvexPolyhedronUnion;
            elif isinstance(mc, integrate.sphinx_union):
                cls = _hpmc.UpdaterMuVTSphinxUnion;
            elif isinstance(mc, integrate.faceted_ellipsoid_union):
                cls = _hpmc.UpdaterMuVTFacetedEllipsoidUnion;
            elif isinstance(mc, integrate.polyhedron):
                cls =_hpmc.UpdaterMuVTPolyhedron;
            else:
                hoomd.context.msg.error("update.muvt: Unsupported integrator.\n");
                raise RuntimeError("Error initializing update.muvt");

        if self.mc.implicit:
            self.cpp_updater = cls(hoomd.context.current.system_definition,
                                   mc.cpp_integrator,
                                   int(seed),
                                   ngibbs);
=======

        if isinstance(mc, integrate.sphere):
            cls = _hpmc.UpdaterMuVTSphere;
        elif isinstance(mc, integrate.convex_polygon):
            cls = _hpmc.UpdaterMuVTConvexPolygon;
        elif isinstance(mc, integrate.simple_polygon):
            cls = _hpmc.UpdaterMuVTSimplePolygon;
        elif isinstance(mc, integrate.convex_polyhedron):
            cls = _hpmc.UpdaterMuVTConvexPolyhedron;
        elif isinstance(mc, integrate.convex_spheropolyhedron):
            cls = _hpmc.UpdaterMuVTSpheropolyhedron;
        elif isinstance(mc, integrate.ellipsoid):
            cls = _hpmc.UpdaterMuVTEllipsoid;
        elif isinstance(mc, integrate.convex_spheropolygon):
            cls =_hpmc.UpdaterMuVTSpheropolygon;
        elif isinstance(mc, integrate.faceted_sphere):
            cls =_hpmc.UpdaterMuVTFacetedEllipsoid;
        elif isinstance(mc, integrate.sphere_union):
            cls = _hpmc.UpdaterMuVTSphereUnion;
        elif isinstance(mc, integrate.convex_spheropolyhedron_union):
            cls = _hpmc.UpdaterMuVTConvexPolyhedronUnion;
        elif isinstance(mc, integrate.faceted_ellipsoid_union):
            cls = _hpmc.UpdaterMuVTFacetedEllipsoidUnion;
        elif isinstance(mc, integrate.polyhedron):
            cls =_hpmc.UpdaterMuVTPolyhedron;
>>>>>>> 9a5d7868
        else:
            hoomd.context.current.device.cpp_msg.error("update.muvt: Unsupported integrator.\n");
            raise RuntimeError("Error initializing update.muvt");

        self.cpp_updater = cls(hoomd.context.current.system_definition,
                               mc.cpp_integrator,
                               int(seed),
                               ngibbs);

        # register the muvt updater
        self.setupUpdater(period);

        # set the list of transferred types
        if not isinstance(transfer_types,list):
            hoomd.context.current.device.cpp_msg.error("update.muvt: Need list of types to transfer.\n");
            raise RuntimeError("Error initializing update.muvt");

        cpp_transfer_types = _hoomd.std_vector_uint();
        for t in transfer_types:
            if t not in type_list:
                hoomd.context.current.device.cpp_msg.error("Trying to transfer unknown type " + str(t) + "\n");
                raise RuntimeError("Error setting muVT parameters");
            else:
                type_id = hoomd.context.current.system_definition.getParticleData().getTypeByName(t);

            cpp_transfer_types.append(type_id)

        self.cpp_updater.setTransferTypes(cpp_transfer_types)

    def set_fugacity(self, type, fugacity):
        R""" Change muVT fugacities.

        Args:
            type (str): Particle type to set parameters for
            fugacity (float): Fugacity of this particle type (dimension of volume^-1)

        Example::

            muvt = hpmc.update.muvt(mc, period=10)
            muvt.set_fugacity(type='A', fugacity=1.23)
            variant = hoomd.variant.linear_interp(points=[(0,1e1), (1e5, 4.56)])
            muvt.set_fugacity(type='A', fugacity=variant)

        """
        self.check_initialization();

        if self.gibbs:
            raise RuntimeError("Gibbs ensemble does not support setting the fugacity.\n");

        # get a list of types from the particle data
        ntypes = hoomd.context.current.system_definition.getParticleData().getNTypes();
        type_list = [];
        for i in range(0,ntypes):
            type_list.append(hoomd.context.current.system_definition.getParticleData().getNameByType(i));

        if type not in type_list:
            hoomd.context.current.device.cpp_msg.error("Trying to set fugacity for unknown type " + str(type) + "\n");
            raise RuntimeError("Error setting muVT parameters");
        else:
            type_id = hoomd.context.current.system_definition.getParticleData().getTypeByName(type);

        fugacity_variant = hoomd.variant._setup_variant_input(fugacity);
        self.cpp_updater.setFugacity(type_id, fugacity_variant.cpp_variant);

    def set_params(self, dV=None, move_ratio=None, n_trial=None):
        R""" Set muVT parameters.

        Args:
            dV (float): (if set) Set volume rescaling factor (dimensionless)
            move_ratio (float): (if set) Set the ratio between volume and exchange/transfer moves (applies to Gibbs ensemble)
            n_trial (int): (if set) Number of re-insertion attempts per depletant

        Example::

            muvt = hpmc.update.muvt(mc, period = 10)
            muvt.set_params(dV=0.1)
            muvt.set_params(n_trial=2)
            muvt.set_params(move_ratio=0.05)

        """
        self.check_initialization();

        if move_ratio is not None:
            if not self.gibbs:
                hoomd.context.current.device.cpp_msg.warning("Move ratio only used in Gibbs ensemble.\n");
            self.cpp_updater.setMoveRatio(float(move_ratio))

        if dV is not None:
            if not self.gibbs:
                hoomd.context.current.device.cpp_msg.warning("Parameter dV only available for Gibbs ensemble.\n");
            self.cpp_updater.setMaxVolumeRescale(float(dV))

        if n_trial is not None:
            self.cpp_updater.setNTrial(int(n_trial))

class remove_drift(_updater):
    R""" Remove the center of mass drift from a system restrained on a lattice.

    Args:
        mc (:py:mod:`hoomd.hpmc.integrate`): MC integrator.
        external_lattice (:py:class:`hoomd.hpmc.field.lattice_field`): lattice field where the lattice is defined.
        period (int): the period to call the updater

    The command hpmc.update.remove_drift sets up an updater that removes the center of mass
    drift of a system every period timesteps,

    Example::

        mc = hpmc.integrate.convex_polyhedron(seed=seed);
        mc.shape_param.set("A", vertices=verts)
        mc.set_params(d=0.005, a=0.005)
        lattice = hpmc.compute.lattice_field(mc=mc, position=fcc_lattice, k=1000.0);
        remove_drift = update.remove_drift(mc=mc, external_lattice=lattice, period=1000);

    """
    def __init__(self, mc, external_lattice, period=1):
        #initialize base class
        _updater.__init__(self);
        cls = None;
        if not hoomd.context.current.device.cpp_exec_conf.isCUDAEnabled():
            if isinstance(mc, integrate.sphere):
                cls = _hpmc.RemoveDriftUpdaterSphere;
            elif isinstance(mc, integrate.convex_polygon):
                cls = _hpmc.RemoveDriftUpdaterConvexPolygon;
            elif isinstance(mc, integrate.simple_polygon):
                cls = _hpmc.RemoveDriftUpdaterSimplePolygon;
            elif isinstance(mc, integrate.convex_polyhedron):
                cls = _hpmc.RemoveDriftUpdaterConvexPolyhedron;
            elif isinstance(mc, integrate.convex_spheropolyhedron):
                cls = _hpmc.RemoveDriftUpdaterSpheropolyhedron;
            elif isinstance(mc, integrate.ellipsoid):
                cls = _hpmc.RemoveDriftUpdaterEllipsoid;
            elif isinstance(mc, integrate.convex_spheropolygon):
                cls =_hpmc.RemoveDriftUpdaterSpheropolygon;
            elif isinstance(mc, integrate.faceted_sphere):
                cls =_hpmc.RemoveDriftUpdaterFacetedEllipsoid;
            elif isinstance(mc, integrate.polyhedron):
                cls =_hpmc.RemoveDriftUpdaterPolyhedron;
            elif isinstance(mc, integrate.sphinx):
                cls =_hpmc.RemoveDriftUpdaterSphinx;
            elif isinstance(mc, integrate.sphere_union):
                cls = _hpmc.RemoveDriftUpdaterSphereUnion;
            elif isinstance(mc, integrate.convex_spheropolyhedron_union):
                cls = _hpmc.RemoveDriftUpdaterConvexPolyhedronUnion;
            elif isinstance(mc, integrate.sphinx_union):
                cls = _hpmc.RemoveDriftUpdaterSphinxUnion;
            elif isinstance(mc, integrate.faceted_ellipsoid_union):
                cls = _hpmc.RemoveDriftUpdaterFacetedEllipsoidUnion;
            else:
                hoomd.context.current.device.cpp_msg.error("update.remove_drift: Unsupported integrator.\n");
                raise RuntimeError("Error initializing update.remove_drift");
        else:
            raise RuntimeError("update.remove_drift: Error! GPU not implemented.");

        self.cpp_updater = cls(hoomd.context.current.system_definition, external_lattice.cpp_compute, mc.cpp_integrator);
        self.setupUpdater(period);


class Clusters(_Updater):
    R""" Equilibrate the system according to the geometric cluster algorithm (GCA).

    The GCA as described in Liu and Lujten (2004),
    http://doi.org/10.1103/PhysRevLett.92.035504 is used for hard shape, patch
    interactions and depletants.

    With depletants, Clusters are defined by a simple distance cut-off
    criterion. Two particles belong to the same cluster if the circumspheres of
    the depletant-excluded volumes overlap.

    Supported moves include pivot moves (point reflection), line reflections
    (pi rotation around an axis), and type swaps.  Only the pivot move is
    rejection free. With anisotropic particles, the pivot move cannot be used
    because it would create a chiral mirror image of the particle, and only
    line reflections are employed. Line reflections are not rejection free
    because of periodic boundary conditions, as discussed in Sinkovits et al.
    (2012), http://doi.org/10.1063/1.3694271 .

    The type swap move works between two types of spherical particles and
    exchanges their identities.

    The :py:class:`Clusters` updater support TBB execution on multiple CPU
    cores. See :doc:`installation` for more information on how to compile HOOMD
    with TBB support.

    Args:
        seed (int): Random number seed.
        swap_types(list): A pair of two types whose identities may be swapped.
        move_ratio(float): Set the ratio between pivot and reflection moves.
        flip_probability(float): Set the probability for transforming an
                                 individual cluster.
        swap_move_ratio(float): Set the ratio between type swap moves and
                                geometric moves.
        delta_mu(float): The chemical potential difference between types to
                         be swapped.
        trigger (int): Number of timesteps between histogram evaluations.

    Examples::

        TODO: link to example notebooks

    """

<<<<<<< HEAD
        # initialize base class
        _updater.__init__(self);

        if not mc.implicit:
            if isinstance(mc, integrate.sphere):
               cls = _hpmc.UpdaterClustersSphere;
            elif isinstance(mc, integrate.convex_polygon):
                cls = _hpmc.UpdaterClustersConvexPolygon;
            elif isinstance(mc, integrate.simple_polygon):
                cls = _hpmc.UpdaterClustersSimplePolygon;
            elif isinstance(mc, integrate.convex_polyhedron):
                cls = _hpmc.UpdaterClustersConvexPolyhedron;
            elif isinstance(mc, integrate.convex_spheropolyhedron):
                cls = _hpmc.UpdaterClustersSpheropolyhedron;
            elif isinstance(mc, integrate.ellipsoid):
                cls = _hpmc.UpdaterClustersEllipsoid;
            elif isinstance(mc, integrate.convex_spheropolygon):
                cls =_hpmc.UpdaterClustersSpheropolygon;
            elif isinstance(mc, integrate.faceted_sphere):
                cls =_hpmc.UpdaterClustersFacetedEllipsoid;
            elif isinstance(mc, integrate.sphere_union):
                cls =_hpmc.UpdaterClustersSphereUnion;
            elif isinstance(mc, integrate.convex_polyhedron_union):
                cls =_hpmc.UpdaterClustersConvexPolyhedronUnion;
            elif isinstance(mc, integrate.sphinx_union):
                cls =_hpmc.UpdaterClustersSphinxUnion;
            elif isinstance(mc, integrate.faceted_ellipsoid_union):
                cls =_hpmc.UpdaterClustersFacetedEllipsoidUnion;
            elif isinstance(mc, integrate.polyhedron):
                cls =_hpmc.UpdaterClustersPolyhedron;
            elif isinstance(mc, integrate.sphinx):
                cls =_hpmc.UpdaterClustersSphinx;
            else:
                raise RuntimeError("Unsupported integrator.\n");
        else:
            if isinstance(mc, integrate.sphere):
               cls = _hpmc.UpdaterClustersImplicitSphere;
            elif isinstance(mc, integrate.convex_polygon):
                cls = _hpmc.UpdaterClustersImplicitConvexPolygon;
            elif isinstance(mc, integrate.simple_polygon):
                cls = _hpmc.UpdaterClustersImplicitSimplePolygon;
            elif isinstance(mc, integrate.convex_polyhedron):
                cls = _hpmc.UpdaterClustersImplicitConvexPolyhedron;
            elif isinstance(mc, integrate.convex_spheropolyhedron):
                cls = _hpmc.UpdaterClustersImplicitSpheropolyhedron;
            elif isinstance(mc, integrate.ellipsoid):
                cls = _hpmc.UpdaterClustersImplicitEllipsoid;
            elif isinstance(mc, integrate.convex_spheropolygon):
                cls =_hpmc.UpdaterClustersImplicitSpheropolygon;
            elif isinstance(mc, integrate.faceted_sphere):
                cls =_hpmc.UpdaterClustersImplicitFacetedEllipsoid;
            elif isinstance(mc, integrate.sphere_union):
                cls =_hpmc.UpdaterClustersImplicitSphereUnion;
            elif isinstance(mc, integrate.convex_polyhedron_union):
                cls =_hpmc.UpdaterClustersImplicitConvexPolyhedronUnion;
            elif isinstance(mc, integrate.sphinx_union):
                cls =_hpmc.UpdaterClustersImplicitSphinxUnion;
            elif isinstance(mc, integrate.faceted_ellipsoid_union):
                cls =_hpmc.UpdaterClustersImplicitFacetedEllipsoidUnion;
            elif isinstance(mc, integrate.polyhedron):
                cls =_hpmc.UpdaterClustersImplicitPolyhedron;
            elif isinstance(mc, integrate.sphinx):
                cls =_hpmc.UpdaterClustersImplicitSphinx;
            else:
                raise RuntimeError("Unsupported integrator.\n");

        self.cpp_updater = cls(hoomd.context.current.system_definition, mc.cpp_integrator, int(seed))

        # register the clusters updater
        self.setupUpdater(period)

    def set_params(self, move_ratio=None, flip_probability=None, swap_move_ratio=None, delta_mu=None, swap_types=None):
        R""" Set options for the clusters moves.

        Args:
            move_ratio (float): Set the ratio between pivot and reflection moves (default 0.5)
            flip_probability (float): Set the probability for transforming an individual cluster (default 0.5)
            swap_move_ratio (float): Set the ratio between type swap moves and geometric moves (default 0.5)
            delta_mu (float): The chemical potential difference between types to be swapped
            swap_types (list): A pair of two types whose identities are swapped

        Note:
            When an argument is None, the value is left unchanged from its current state.

        Example::

            clusters = hpmc.update.clusters(mc, seed=123)
            clusters.set_params(move_ratio = 1.0)
            clusters.set_params(swap_types=['A','B'], delta_mu = -0.001)
        """

        hoomd.util.print_status_line();

        if move_ratio is not None:
            self.cpp_updater.setMoveRatio(float(move_ratio))

        if flip_probability is not None:
            self.cpp_updater.setFlipProbability(float(flip_probability))

        if swap_move_ratio is not None:
            self.cpp_updater.setSwapMoveRatio(float(swap_move_ratio))

        if delta_mu is not None:
            self.cpp_updater.setDeltaMu(float(delta_mu))

        if swap_types is not None:
            my_swap_types = tuple(swap_types)
            if len(my_swap_types) != 2:
                hoomd.context.msg.error("update.clusters: Need exactly two types for type swap.\n");
                raise RuntimeError("Error setting parameters in update.clusters");
            type_A = hoomd.context.current.system_definition.getParticleData().getTypeByName(my_swap_types[0]);
            type_B = hoomd.context.current.system_definition.getParticleData().getTypeByName(my_swap_types[1]);
            self.cpp_updater.setSwapTypePair(type_A, type_B)

    def get_pivot_acceptance(self):
        R""" Get the average acceptance ratio for pivot moves
=======
    def __init__(self, seed, swap_types, move_ratio=0.5,
                 flip_probability=0.5, swap_move_ratio=0.5, trigger=1):
        super().__init__(trigger)
        try:
            if len(swap_types) != 2 and len(swap_types) != 0:
                raise ValueError
        except (TypeError, ValueError):
            raise ValueError("swap_types must be an iterable of length "
                             "2 or 0.")

        self._param_dict = dict(seed=seed, swap_types=list(swap_types),
                                move_ratio=move_ratio, flip_probability=0.5,
                                swap_move_ratio=0.5)

    def attach(self, simulation):
        integrator = simulation.operations.integrator
        if not isinstance(integrator, integrate.mode_hpmc):
            raise RuntimeError("The integrator must be a HPMC integrator.")

        integrator_pairs = [
                (integrate.Sphere,
                    _hpmc.UpdaterClustersSphere),
                (integrate.convex_polygon,
                    _hpmc.UpdaterClustersConvexPolygon),
                (integrate.simple_polygon,
                    _hpmc.UpdaterClustersConvexPolygon),
                (integrate.convex_polyhedron,
                    _hpmc.UpdaterClustersConvexPolyhedron),
                (integrate.convex_spheropolyhedron,
                    _hpmc.UpdaterClustersSpheropolyhedron),
                (integrate.ellipsoid,
                    _hpmc.UpdaterClustersEllipsoid),
                (integrate.convex_spheropolygon,
                    _hpmc.UpdaterClustersSpheropolygon),
                (integrate.faceted_sphere,
                    _hpmc.UpdaterClustersFacetedEllipsoid),
                (integrate.sphere_union,
                    _hpmc.UpdaterClustersSphereUnion),
                (integrate.convex_spheropolyhedron_union,
                    _hpmc.UpdaterClustersConvexPolyhedronUnion),
                (integrate.faceted_ellipsoid_union,
                    _hpmc.UpdaterClustersFacetedEllipsoidUnion),
                (integrate.polyhedron,
                    _hpmc.UpdaterClustersPolyhedron),
                (integrate.sphinx,
                    _hpmc.UpdaterClustersSphinx)
                ]

        cpp_cls = None
        for python_integrator, cpp_updater in integrator_pairs:
            if isinstance(integrator, python_integrator):
                cpp_cls = cpp_updater
        if cpp_cls is None:
            raise RuntimeError("Unsupported integrator.\n")

        if not integrator.is_attached:
            raise RuntimeError("Integrator is not attached yet.")
        self._cpp_obj = cpp_cls(simulation.state._cpp_sys_def,
                                integrator._cpp_obj,
                                int(self.seed))
        super().attach(simulation)

    @property
    def counter(self):
        R""" Get the number of accepted and rejected cluster moves.
>>>>>>> 9a5d7868

        Returns:
            A counter object with pivot, reflection, and swap properties. Each
            property is a list of accepted moves and rejected moves since the
            last run.

        Note::
            if the updater is not attached None will be returned.
        """
        if not self.is_attached:
            return None
        else:
            return self._cpp_obj.getCounters(1)<|MERGE_RESOLUTION|>--- conflicted
+++ resolved
@@ -560,109 +560,6 @@
             transfer_types = type_list
 
         cls = None;
-<<<<<<< HEAD
-        if self.mc.implicit is True:
-            if self.mc.depletant_mode == 'overlap_regions':
-                if isinstance(mc, integrate.sphere):
-                    cls = _hpmc.UpdaterMuVTImplicitSphere;
-                elif isinstance(mc, integrate.convex_polygon):
-                    cls = _hpmc.UpdaterMuVTImplicitConvexPolygon;
-                elif isinstance(mc, integrate.simple_polygon):
-                    cls = _hpmc.UpdaterMuVTImplicitSimplePolygon;
-                elif isinstance(mc, integrate.convex_polyhedron):
-                    cls = _hpmc.UpdaterMuVTImplicitConvexPolyhedron;
-                elif isinstance(mc, integrate.convex_spheropolyhedron):
-                    cls = _hpmc.UpdaterMuVTImplicitSpheropolyhedron;
-                elif isinstance(mc, integrate.ellipsoid):
-                    cls = _hpmc.UpdaterMuVTImplicitEllipsoid;
-                elif isinstance(mc, integrate.convex_spheropolygon):
-                    cls =_hpmc.UpdaterMuVTImplicitSpheropolygon;
-                elif isinstance(mc, integrate.faceted_sphere):
-                    cls =_hpmc.UpdaterMuVTImplicitFacetedEllipsoid;
-                elif isinstance(mc, integrate.sphere_union):
-                    cls = _hpmc.UpdaterMuVTImplicitSphereUnion;
-                elif isinstance(mc, integrate.convex_polyhedron_union):
-                    cls = _hpmc.UpdaterMuVTImplicitConvexPolyhedronUnion;
-                elif isinstance(mc, integrate.sphinx_union):
-                    cls = _hpmc.UpdaterMuVTImplicitSphinxUnion;
-                elif isinstance(mc, integrate.faceted_ellipsoid_union):
-                    cls = _hpmc.UpdaterMuVTImplicitFacetedEllipsoidUnion;
-                elif isinstance(mc, integrate.polyhedron):
-                    cls =_hpmc.UpdaterMuVTImplicitPolyhedron;
-                elif isinstance(mc, integrate.sphinx):
-                    cls =_hpmc.UpdaterMuVTImplicitSphinx;
-                else:
-                    hoomd.context.msg.error("update.muvt: Unsupported integrator.\n");
-                    raise RuntimeError("Error initializing update.muvt");
-            else:
-                if isinstance(mc, integrate.sphere):
-                    cls = _hpmc.UpdaterMuVTImplicitSphere;
-                elif isinstance(mc, integrate.convex_polygon):
-                    cls = _hpmc.UpdaterMuVTImplicitConvexPolygon;
-                elif isinstance(mc, integrate.simple_polygon):
-                    cls = _hpmc.UpdaterMuVTImplicitSimplePolygon;
-                elif isinstance(mc, integrate.convex_polyhedron):
-                    cls = _hpmc.UpdaterMuVTImplicitConvexPolyhedron;
-                elif isinstance(mc, integrate.convex_spheropolyhedron):
-                    cls = _hpmc.UpdaterMuVTImplicitSpheropolyhedron;
-                elif isinstance(mc, integrate.ellipsoid):
-                    cls = _hpmc.UpdaterMuVTImplicitEllipsoid;
-                elif isinstance(mc, integrate.convex_spheropolygon):
-                    cls =_hpmc.UpdaterMuVTImplicitSpheropolygon;
-                elif isinstance(mc, integrate.faceted_sphere):
-                    cls =_hpmc.UpdaterMuVTImplicitFacetedEllipsoid;
-                elif isinstance(mc, integrate.sphere_union):
-                    cls = _hpmc.UpdaterMuVTImplicitSphereUnion;
-                elif isinstance(mc, integrate.convex_polyhedron_union):
-                    cls = _hpmc.UpdaterMuVTImplicitConvexPolyhedronUnion;
-                elif isinstance(mc, integrate.sphinx_union):
-                    cls = _hpmc.UpdaterMuVTImplicitSphinxUnion;
-                elif isinstance(mc, integrate.faceted_ellipsoid_union):
-                    cls = _hpmc.UpdaterMuVTImplicitFacetedEllipsoidUnion;
-                elif isinstance(mc, integrate.polyhedron):
-                    cls =_hpmc.UpdaterMuVTImplicitPolyhedron;
-                elif isinstance(mc, integrate.sphinx):
-                    cls =_hpmc.UpdaterMuVTImplicitSphinx;
-                else:
-                    hoomd.context.msg.error("update.muvt: Unsupported integrator.\n");
-                    raise RuntimeError("Error initializing update.muvt");
-        else:
-            if isinstance(mc, integrate.sphere):
-                cls = _hpmc.UpdaterMuVTSphere;
-            elif isinstance(mc, integrate.convex_polygon):
-                cls = _hpmc.UpdaterMuVTConvexPolygon;
-            elif isinstance(mc, integrate.simple_polygon):
-                cls = _hpmc.UpdaterMuVTSimplePolygon;
-            elif isinstance(mc, integrate.convex_polyhedron):
-                cls = _hpmc.UpdaterMuVTConvexPolyhedron;
-            elif isinstance(mc, integrate.convex_spheropolyhedron):
-                cls = _hpmc.UpdaterMuVTSpheropolyhedron;
-            elif isinstance(mc, integrate.ellipsoid):
-                cls = _hpmc.UpdaterMuVTEllipsoid;
-            elif isinstance(mc, integrate.convex_spheropolygon):
-                cls =_hpmc.UpdaterMuVTSpheropolygon;
-            elif isinstance(mc, integrate.faceted_sphere):
-                cls =_hpmc.UpdaterMuVTFacetedEllipsoid;
-            elif isinstance(mc, integrate.sphere_union):
-                cls = _hpmc.UpdaterMuVTSphereUnion;
-            elif isinstance(mc, integrate.convex_polyhedron_union):
-                cls = _hpmc.UpdaterMuVTConvexPolyhedronUnion;
-            elif isinstance(mc, integrate.sphinx_union):
-                cls = _hpmc.UpdaterMuVTSphinxUnion;
-            elif isinstance(mc, integrate.faceted_ellipsoid_union):
-                cls = _hpmc.UpdaterMuVTFacetedEllipsoidUnion;
-            elif isinstance(mc, integrate.polyhedron):
-                cls =_hpmc.UpdaterMuVTPolyhedron;
-            else:
-                hoomd.context.msg.error("update.muvt: Unsupported integrator.\n");
-                raise RuntimeError("Error initializing update.muvt");
-
-        if self.mc.implicit:
-            self.cpp_updater = cls(hoomd.context.current.system_definition,
-                                   mc.cpp_integrator,
-                                   int(seed),
-                                   ngibbs);
-=======
 
         if isinstance(mc, integrate.sphere):
             cls = _hpmc.UpdaterMuVTSphere;
@@ -688,7 +585,6 @@
             cls = _hpmc.UpdaterMuVTFacetedEllipsoidUnion;
         elif isinstance(mc, integrate.polyhedron):
             cls =_hpmc.UpdaterMuVTPolyhedron;
->>>>>>> 9a5d7868
         else:
             hoomd.context.current.device.cpp_msg.error("update.muvt: Unsupported integrator.\n");
             raise RuntimeError("Error initializing update.muvt");
@@ -891,124 +787,6 @@
 
     """
 
-<<<<<<< HEAD
-        # initialize base class
-        _updater.__init__(self);
-
-        if not mc.implicit:
-            if isinstance(mc, integrate.sphere):
-               cls = _hpmc.UpdaterClustersSphere;
-            elif isinstance(mc, integrate.convex_polygon):
-                cls = _hpmc.UpdaterClustersConvexPolygon;
-            elif isinstance(mc, integrate.simple_polygon):
-                cls = _hpmc.UpdaterClustersSimplePolygon;
-            elif isinstance(mc, integrate.convex_polyhedron):
-                cls = _hpmc.UpdaterClustersConvexPolyhedron;
-            elif isinstance(mc, integrate.convex_spheropolyhedron):
-                cls = _hpmc.UpdaterClustersSpheropolyhedron;
-            elif isinstance(mc, integrate.ellipsoid):
-                cls = _hpmc.UpdaterClustersEllipsoid;
-            elif isinstance(mc, integrate.convex_spheropolygon):
-                cls =_hpmc.UpdaterClustersSpheropolygon;
-            elif isinstance(mc, integrate.faceted_sphere):
-                cls =_hpmc.UpdaterClustersFacetedEllipsoid;
-            elif isinstance(mc, integrate.sphere_union):
-                cls =_hpmc.UpdaterClustersSphereUnion;
-            elif isinstance(mc, integrate.convex_polyhedron_union):
-                cls =_hpmc.UpdaterClustersConvexPolyhedronUnion;
-            elif isinstance(mc, integrate.sphinx_union):
-                cls =_hpmc.UpdaterClustersSphinxUnion;
-            elif isinstance(mc, integrate.faceted_ellipsoid_union):
-                cls =_hpmc.UpdaterClustersFacetedEllipsoidUnion;
-            elif isinstance(mc, integrate.polyhedron):
-                cls =_hpmc.UpdaterClustersPolyhedron;
-            elif isinstance(mc, integrate.sphinx):
-                cls =_hpmc.UpdaterClustersSphinx;
-            else:
-                raise RuntimeError("Unsupported integrator.\n");
-        else:
-            if isinstance(mc, integrate.sphere):
-               cls = _hpmc.UpdaterClustersImplicitSphere;
-            elif isinstance(mc, integrate.convex_polygon):
-                cls = _hpmc.UpdaterClustersImplicitConvexPolygon;
-            elif isinstance(mc, integrate.simple_polygon):
-                cls = _hpmc.UpdaterClustersImplicitSimplePolygon;
-            elif isinstance(mc, integrate.convex_polyhedron):
-                cls = _hpmc.UpdaterClustersImplicitConvexPolyhedron;
-            elif isinstance(mc, integrate.convex_spheropolyhedron):
-                cls = _hpmc.UpdaterClustersImplicitSpheropolyhedron;
-            elif isinstance(mc, integrate.ellipsoid):
-                cls = _hpmc.UpdaterClustersImplicitEllipsoid;
-            elif isinstance(mc, integrate.convex_spheropolygon):
-                cls =_hpmc.UpdaterClustersImplicitSpheropolygon;
-            elif isinstance(mc, integrate.faceted_sphere):
-                cls =_hpmc.UpdaterClustersImplicitFacetedEllipsoid;
-            elif isinstance(mc, integrate.sphere_union):
-                cls =_hpmc.UpdaterClustersImplicitSphereUnion;
-            elif isinstance(mc, integrate.convex_polyhedron_union):
-                cls =_hpmc.UpdaterClustersImplicitConvexPolyhedronUnion;
-            elif isinstance(mc, integrate.sphinx_union):
-                cls =_hpmc.UpdaterClustersImplicitSphinxUnion;
-            elif isinstance(mc, integrate.faceted_ellipsoid_union):
-                cls =_hpmc.UpdaterClustersImplicitFacetedEllipsoidUnion;
-            elif isinstance(mc, integrate.polyhedron):
-                cls =_hpmc.UpdaterClustersImplicitPolyhedron;
-            elif isinstance(mc, integrate.sphinx):
-                cls =_hpmc.UpdaterClustersImplicitSphinx;
-            else:
-                raise RuntimeError("Unsupported integrator.\n");
-
-        self.cpp_updater = cls(hoomd.context.current.system_definition, mc.cpp_integrator, int(seed))
-
-        # register the clusters updater
-        self.setupUpdater(period)
-
-    def set_params(self, move_ratio=None, flip_probability=None, swap_move_ratio=None, delta_mu=None, swap_types=None):
-        R""" Set options for the clusters moves.
-
-        Args:
-            move_ratio (float): Set the ratio between pivot and reflection moves (default 0.5)
-            flip_probability (float): Set the probability for transforming an individual cluster (default 0.5)
-            swap_move_ratio (float): Set the ratio between type swap moves and geometric moves (default 0.5)
-            delta_mu (float): The chemical potential difference between types to be swapped
-            swap_types (list): A pair of two types whose identities are swapped
-
-        Note:
-            When an argument is None, the value is left unchanged from its current state.
-
-        Example::
-
-            clusters = hpmc.update.clusters(mc, seed=123)
-            clusters.set_params(move_ratio = 1.0)
-            clusters.set_params(swap_types=['A','B'], delta_mu = -0.001)
-        """
-
-        hoomd.util.print_status_line();
-
-        if move_ratio is not None:
-            self.cpp_updater.setMoveRatio(float(move_ratio))
-
-        if flip_probability is not None:
-            self.cpp_updater.setFlipProbability(float(flip_probability))
-
-        if swap_move_ratio is not None:
-            self.cpp_updater.setSwapMoveRatio(float(swap_move_ratio))
-
-        if delta_mu is not None:
-            self.cpp_updater.setDeltaMu(float(delta_mu))
-
-        if swap_types is not None:
-            my_swap_types = tuple(swap_types)
-            if len(my_swap_types) != 2:
-                hoomd.context.msg.error("update.clusters: Need exactly two types for type swap.\n");
-                raise RuntimeError("Error setting parameters in update.clusters");
-            type_A = hoomd.context.current.system_definition.getParticleData().getTypeByName(my_swap_types[0]);
-            type_B = hoomd.context.current.system_definition.getParticleData().getTypeByName(my_swap_types[1]);
-            self.cpp_updater.setSwapTypePair(type_A, type_B)
-
-    def get_pivot_acceptance(self):
-        R""" Get the average acceptance ratio for pivot moves
-=======
     def __init__(self, seed, swap_types, move_ratio=0.5,
                  flip_probability=0.5, swap_move_ratio=0.5, trigger=1):
         super().__init__(trigger)
@@ -1074,7 +852,6 @@
     @property
     def counter(self):
         R""" Get the number of accepted and rejected cluster moves.
->>>>>>> 9a5d7868
 
         Returns:
             A counter object with pivot, reflection, and swap properties. Each
