/*
Highly Optimized Object-oriented Many-particle Dynamics -- Blue Edition
(HOOMD-blue) Open Source Software License Copyright 2009-2014 The Regents of
the University of Michigan All rights reserved.

HOOMD-blue may contain modifications ("Contributions") provided, and to which
copyright is held, by various Contributors who have granted The Regents of the
University of Michigan the right to modify and/or distribute such Contributions.

You may redistribute, use, and create derivate works of HOOMD-blue, in source
and binary forms, provided you abide by the following conditions:

* Redistributions of source code must retain the above copyright notice, this
list of conditions, and the following disclaimer both in the code and
prominently in any materials provided with the distribution.

* Redistributions in binary form must reproduce the above copyright notice, this
list of conditions, and the following disclaimer in the documentation and/or
other materials provided with the distribution.

* All publications and presentations based on HOOMD-blue, including any reports
or published results obtained, in whole or in part, with HOOMD-blue, will
acknowledge its use according to the terms posted at the time of submission on:
http://codeblue.umich.edu/hoomd-blue/citations.html

* Any electronic documents citing HOOMD-Blue will link to the HOOMD-Blue website:
http://codeblue.umich.edu/hoomd-blue/

* Apart from the above required attributions, neither the name of the copyright
holder nor the names of HOOMD-blue's contributors may be used to endorse or
promote products derived from this software without specific prior written
permission.

Disclaimer

THIS SOFTWARE IS PROVIDED BY THE COPYRIGHT HOLDER AND CONTRIBUTORS ``AS IS'' AND
ANY EXPRESS OR IMPLIED WARRANTIES, INCLUDING, BUT NOT LIMITED TO, THE IMPLIED
WARRANTIES OF MERCHANTABILITY, FITNESS FOR A PARTICULAR PURPOSE, AND/OR ANY
WARRANTIES THAT THIS SOFTWARE IS FREE OF INFRINGEMENT ARE DISCLAIMED.

IN NO EVENT SHALL THE COPYRIGHT HOLDER OR CONTRIBUTORS BE LIABLE FOR ANY DIRECT,
INDIRECT, INCIDENTAL, SPECIAL, EXEMPLARY, OR CONSEQUENTIAL DAMAGES (INCLUDING,
BUT NOT LIMITED TO, PROCUREMENT OF SUBSTITUTE GOODS OR SERVICES; LOSS OF USE,
DATA, OR PROFITS; OR BUSINESS INTERRUPTION) HOWEVER CAUSED AND ON ANY THEORY OF
LIABILITY, WHETHER IN CONTRACT, STRICT LIABILITY, OR TORT (INCLUDING NEGLIGENCE
OR OTHERWISE) ARISING IN ANY WAY OUT OF THE USE OF THIS SOFTWARE, EVEN IF
ADVISED OF THE POSSIBILITY OF SUCH DAMAGE.
*/

// Maintainer: joaander

/*! \file NeighborListBinned.cc
    \brief Defines NeighborListBinned
*/

#include "NeighborListBinned.h"

#ifdef ENABLE_MPI
#include "Communicator.h"
#endif

#include <boost/python.hpp>
using namespace boost::python;

NeighborListBinned::NeighborListBinned(boost::shared_ptr<SystemDefinition> sysdef,
                                       Scalar r_cut,
                                       Scalar r_buff,
                                       boost::shared_ptr<CellList> cl)
    : NeighborList(sysdef, r_cut, r_buff), m_cl(cl)
    {
    m_exec_conf->msg->notice(5) << "Constructing NeighborListBinned" << endl;

    // create a default cell list if one was not specified
    if (!m_cl)
        m_cl = boost::shared_ptr<CellList>(new CellList(sysdef));

    m_cl->setRadius(1);
    m_cl->setComputeTDB(false);
    m_cl->setFlagIndex();
    
    // call this class's special setRCut
    setRCut(r_cut, r_buff);
    }

NeighborListBinned::~NeighborListBinned()
    {
    m_exec_conf->msg->notice(5) << "Destroying NeighborListBinned" << endl;
    }

void NeighborListBinned::setRCut(Scalar r_buff, Scalar r_cut)
    {
<<<<<<< HEAD
    NeighborList::setRCut(r_buff, r_cut);

    Scalar rmax = m_r_cut_max + m_r_buff;
    if (m_diameter_shift)
        rmax += m_d_max - Scalar(1.0);
        
    m_cl->setNominalWidth(rmax);
    }

=======
    NeighborList::setRCut(r_cut, r_buff);
    
    Scalar rmax = m_r_cut_max + m_r_buff;
    if (m_diameter_shift)
        rmax += m_d_max - Scalar(1.0);
        
    m_cl->setNominalWidth(rmax);
    }

>>>>>>> 0c5f05f5
void NeighborListBinned::setRCutPair(unsigned int typ1, unsigned int typ2, Scalar r_cut)
    {
    NeighborList::setRCutPair(typ1,typ2,r_cut);
    
    Scalar rmax = m_r_cut_max + m_r_buff;
    if (m_diameter_shift)
        rmax += m_d_max - Scalar(1.0);
        
    m_cl->setNominalWidth(rmax);
    }

void NeighborListBinned::setMaximumDiameter(Scalar d_max)
    {
    NeighborList::setMaximumDiameter(d_max);

    // need to update the cell list settings appropriately
    Scalar rmax = m_r_cut_max + m_r_buff;
    if (m_diameter_shift)
        rmax += m_d_max - Scalar(1.0);
        
    m_cl->setNominalWidth(rmax);
    }

void NeighborListBinned::buildNlist(unsigned int timestep)
    {
    m_cl->compute(timestep);

    uint3 dim = m_cl->getDim();
    Scalar3 ghost_width = m_cl->getGhostWidth();

    if (m_prof)
        m_prof->push(exec_conf, "compute");

    // acquire the particle data and box dimension
    ArrayHandle<Scalar4> h_pos(m_pdata->getPositions(), access_location::host, access_mode::read);
    ArrayHandle<unsigned int> h_body(m_pdata->getBodies(), access_location::host, access_mode::read);
    ArrayHandle<Scalar> h_diameter(m_pdata->getDiameters(), access_location::host, access_mode::read);

    const BoxDim& box = m_pdata->getBox();
    Scalar3 nearest_plane_distance = box.getNearestPlaneDistance();

    // validate that the cutoff fits inside the box
    Scalar rmax = m_r_cut_max + m_r_buff;
    if (m_diameter_shift)
        rmax += m_d_max - Scalar(1.0);

    if ((box.getPeriodic().x && nearest_plane_distance.x <= rmax * 2.0) ||
        (box.getPeriodic().y && nearest_plane_distance.y <= rmax * 2.0) ||
        (this->m_sysdef->getNDimensions() == 3 && box.getPeriodic().z && nearest_plane_distance.z <= rmax * 2.0))
        {
        m_exec_conf->msg->error() << "nlist: Simulation box is too small! Particles would be interacting with themselves." << endl;
        throw runtime_error("Error updating neighborlist bins");
        }
        
    // access the rlist data
    ArrayHandle<Scalar> h_r_cut(m_r_cut, access_location::host, access_mode::read);
    ArrayHandle<Scalar> h_r_listsq(m_r_listsq, access_location::host, access_mode::read);

    // access the cell list data arrays
    ArrayHandle<unsigned int> h_cell_size(m_cl->getCellSizeArray(), access_location::host, access_mode::read);
    ArrayHandle<Scalar4> h_cell_xyzf(m_cl->getXYZFArray(), access_location::host, access_mode::read);
    ArrayHandle<unsigned int> h_cell_adj(m_cl->getCellAdjArray(), access_location::host, access_mode::read);

    // access the neighbor list data
    ArrayHandle<unsigned int> h_head_list(m_head_list, access_location::host, access_mode::read);
    ArrayHandle<unsigned int> h_Nmax(m_Nmax, access_location::host, access_mode::read);
    ArrayHandle<unsigned int> h_conditions(m_conditions, access_location::host, access_mode::readwrite);
    ArrayHandle<unsigned int> h_nlist(m_nlist, access_location::host, access_mode::overwrite);
    ArrayHandle<unsigned int> h_n_neigh(m_n_neigh, access_location::host, access_mode::overwrite);
    
    // access indexers
    Index3D ci = m_cl->getCellIndexer();
    Index2D cli = m_cl->getCellListIndexer();
    Index2D cadji = m_cl->getCellAdjIndexer();

    // get periodic flags
    uchar3 periodic = box.getPeriodic();

    // for each local particle
    unsigned int nparticles = m_pdata->getN();

    for (int i = 0; i < (int)nparticles; i++)
        {
        unsigned int cur_n_neigh = 0;
     
        const Scalar3 my_pos = make_scalar3(h_pos.data[i].x, h_pos.data[i].y, h_pos.data[i].z);
        const unsigned int type_i = __scalar_as_int(h_pos.data[i].w);  
        const unsigned int body_i = h_body.data[i];
        const Scalar diam_i = h_diameter.data[i];
        
        const unsigned int Nmax_i = h_Nmax.data[type_i];
        const unsigned int head_idx_i = h_head_list.data[i];

        // find the bin each particle belongs in
        Scalar3 f = box.makeFraction(my_pos,ghost_width);
        int ib = (unsigned int)(f.x * dim.x);
        int jb = (unsigned int)(f.y * dim.y);
        int kb = (unsigned int)(f.z * dim.z);

        // need to handle the case where the particle is exactly at the box hi
        if (ib == (int)dim.x && periodic.x)
            ib = 0;
        if (jb == (int)dim.y && periodic.y)
            jb = 0;
        if (kb == (int)dim.z && periodic.z)
            kb = 0;

        // identify the bin
        unsigned int my_cell = ci(ib,jb,kb);

        // loop through all neighboring bins
        for (unsigned int cur_adj = 0; cur_adj < cadji.getW(); cur_adj++)
            {
            unsigned int neigh_cell = h_cell_adj.data[cadji(cur_adj, my_cell)];

            // check against all the particles in that neighboring bin to see if it is a neighbor
            unsigned int size = h_cell_size.data[neigh_cell];
            for (unsigned int cur_offset = 0; cur_offset < size; cur_offset++)
                {
                Scalar4& cur_xyzf = h_cell_xyzf.data[cli(cur_offset, neigh_cell)];
                unsigned int cur_neigh = __scalar_as_int(cur_xyzf.w);
                
                // get the current neighbor type from the position data (will use tdb on the GPU)
                unsigned int cur_neigh_type = __scalar_as_int(h_pos.data[cur_neigh].w);
<<<<<<< HEAD
                Scalar r_cut = h_r_cut.data[m_typpair_idx(type_i,cur_neigh_type)];
                
                // automatically exclude particles without a distance check when:
                // (1) they are the same particle, or
                // (2) the r_cut(i,j) indicates to skip, or
                // (3) they are in the same body
                bool excluded = ((i == (int)cur_neigh) || (r_cut <= Scalar(0.0)));
                if (m_filter_body && body_i != NO_BODY)
                    excluded = excluded | (body_i == h_body.data[cur_neigh]);
                if (excluded)
                    continue;
=======
>>>>>>> 0c5f05f5

                Scalar3 neigh_pos = make_scalar3(cur_xyzf.x, cur_xyzf.y, cur_xyzf.z);
                Scalar3 dx = my_pos - neigh_pos;
                dx = box.minImage(dx);

<<<<<<< HEAD
                Scalar r_list = r_cut + m_r_buff;
=======
                bool excluded = (i == (int)cur_neigh);

                if (m_filter_body && body_i != NO_BODY)
                    excluded = excluded | (body_i == h_body.data[cur_neigh]);

                Scalar r_list = h_r_cut.data[m_typpair_idx(type_i,cur_neigh_type)] + m_r_buff;
>>>>>>> 0c5f05f5
                Scalar sqshift = Scalar(0.0);
                if (m_diameter_shift)
                    {
                    const Scalar delta = (diam_i + h_diameter.data[cur_neigh]) * Scalar(0.5) - Scalar(1.0);
                    // r^2 < (r_list + delta)^2
                    // r^2 < r_listsq + delta^2 + 2*r_list*delta
                    sqshift = (delta + Scalar(2.0) * r_list) * delta;
                    }
                    
                Scalar dr_sq = dot(dx,dx);
                
                // move the squared rlist by the diameter shift if necessary
                Scalar r_listsq = h_r_listsq.data[m_typpair_idx(type_i,cur_neigh_type)];
                if (dr_sq <= (r_listsq + sqshift) && !excluded)
                    {
                    if (m_storage_mode == full || i < (int)cur_neigh)
                        {
                        // local neighbor
                        if (cur_n_neigh < Nmax_i)
                            {
                            h_nlist.data[head_idx_i + cur_n_neigh] = cur_neigh;
                            }
                        else
                            h_conditions.data[type_i] = max(h_conditions.data[type_i], cur_n_neigh+1);

                        cur_n_neigh++;
                        }
                    }
                }
            }

        h_n_neigh.data[i] = cur_n_neigh;
        }

    if (m_prof)
        m_prof->pop(exec_conf);
    }

void export_NeighborListBinned()
    {
    class_<NeighborListBinned, boost::shared_ptr<NeighborListBinned>, bases<NeighborList>, boost::noncopyable >
                     ("NeighborListBinned", init< boost::shared_ptr<SystemDefinition>, Scalar, Scalar, boost::shared_ptr<CellList> >())
                     ;
    }<|MERGE_RESOLUTION|>--- conflicted
+++ resolved
@@ -87,10 +87,9 @@
     m_exec_conf->msg->notice(5) << "Destroying NeighborListBinned" << endl;
     }
 
-void NeighborListBinned::setRCut(Scalar r_buff, Scalar r_cut)
-    {
-<<<<<<< HEAD
-    NeighborList::setRCut(r_buff, r_cut);
+void NeighborListBinned::setRCut(Scalar r_cut, Scalar r_buff)
+    {
+    NeighborList::setRCut(r_cut, r_buff);
 
     Scalar rmax = m_r_cut_max + m_r_buff;
     if (m_diameter_shift)
@@ -99,17 +98,6 @@
     m_cl->setNominalWidth(rmax);
     }
 
-=======
-    NeighborList::setRCut(r_cut, r_buff);
-    
-    Scalar rmax = m_r_cut_max + m_r_buff;
-    if (m_diameter_shift)
-        rmax += m_d_max - Scalar(1.0);
-        
-    m_cl->setNominalWidth(rmax);
-    }
-
->>>>>>> 0c5f05f5
 void NeighborListBinned::setRCutPair(unsigned int typ1, unsigned int typ2, Scalar r_cut)
     {
     NeighborList::setRCutPair(typ1,typ2,r_cut);
@@ -234,7 +222,6 @@
                 
                 // get the current neighbor type from the position data (will use tdb on the GPU)
                 unsigned int cur_neigh_type = __scalar_as_int(h_pos.data[cur_neigh].w);
-<<<<<<< HEAD
                 Scalar r_cut = h_r_cut.data[m_typpair_idx(type_i,cur_neigh_type)];
                 
                 // automatically exclude particles without a distance check when:
@@ -246,23 +233,12 @@
                     excluded = excluded | (body_i == h_body.data[cur_neigh]);
                 if (excluded)
                     continue;
-=======
->>>>>>> 0c5f05f5
 
                 Scalar3 neigh_pos = make_scalar3(cur_xyzf.x, cur_xyzf.y, cur_xyzf.z);
                 Scalar3 dx = my_pos - neigh_pos;
                 dx = box.minImage(dx);
 
-<<<<<<< HEAD
                 Scalar r_list = r_cut + m_r_buff;
-=======
-                bool excluded = (i == (int)cur_neigh);
-
-                if (m_filter_body && body_i != NO_BODY)
-                    excluded = excluded | (body_i == h_body.data[cur_neigh]);
-
-                Scalar r_list = h_r_cut.data[m_typpair_idx(type_i,cur_neigh_type)] + m_r_buff;
->>>>>>> 0c5f05f5
                 Scalar sqshift = Scalar(0.0);
                 if (m_diameter_shift)
                     {
