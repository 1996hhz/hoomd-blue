/*
Highly Optimized Object-Oriented Molecular Dynamics (HOOMD) Open
Source Software License
Copyright (c) 2008 Ames Laboratory Iowa State University
All rights reserved.

Redistribution and use of HOOMD, in source and binary forms, with or
without modification, are permitted, provided that the following
conditions are met:

* Redistributions of source code must retain the above copyright notice,
this list of conditions and the following disclaimer.

* Redistributions in binary form must reproduce the above copyright
notice, this list of conditions and the following disclaimer in the
documentation and/or other materials provided with the distribution.

* Neither the name of the copyright holder nor the names HOOMD's
contributors may be used to endorse or promote products derived from this
software without specific prior written permission.

Disclaimer

THIS SOFTWARE IS PROVIDED BY THE COPYRIGHT HOLDER AND
CONTRIBUTORS ``AS IS''  AND ANY EXPRESS OR IMPLIED WARRANTIES,
INCLUDING, BUT NOT LIMITED TO, THE IMPLIED WARRANTIES OF MERCHANTABILITY
AND FITNESS FOR A PARTICULAR PURPOSE ARE DISCLAIMED. 

IN NO EVENT SHALL THE COPYRIGHT HOLDER OR CONTRIBUTORS  BE LIABLE
FOR ANY DIRECT, INDIRECT, INCIDENTAL, SPECIAL, EXEMPLARY, OR
CONSEQUENTIAL DAMAGES (INCLUDING, BUT NOT LIMITED TO, PROCUREMENT OF
SUBSTITUTE GOODS OR SERVICES; LOSS OF USE, DATA, OR PROFITS; OR BUSINESS
INTERRUPTION) HOWEVER CAUSED AND ON ANY THEORY OF LIABILITY, WHETHER IN
CONTRACT, STRICT LIABILITY, OR TORT (INCLUDING NEGLIGENCE OR OTHERWISE)
ARISING IN ANY WAY OUT OF THE USE OF THIS SOFTWARE, EVEN IF ADVISED OF
THE POSSIBILITY OF SUCH DAMAGE.
*/

// $Id: StochasticForceComputeGPU.cc 1234 2008-09-11 16:29:13Z joaander $
// $URL: http://svn2.assembla.com/svn/hoomd/trunk/src/computes_gpu/StochasticForceComputeGPU.cc $

/*! \file StochasticForceComputeGPU.cc
	\brief Defines the StochasticForceComputeGPU class
*/

#ifdef WIN32
#pragma warning( push )
#pragma warning( disable : 4103 4244 )
#endif

#include "StochasticForceComputeGPU.h"
#include "cuda_runtime.h"

#include <stdexcept>
#include <stdlib.h>
#include <math.h>

#include <boost/python.hpp>
using namespace boost::python;

#include <boost/bind.hpp>

using namespace boost;
using namespace std;

/*! \param sysdef System to compute forces on
	\param Temp Temperature of the bath of random particles
	\param deltaT Length of the computation timestep
	\param seed	Seed for initializing the RNG
*/
<<<<<<< HEAD
StochasticForceComputeGPU::StochasticForceComputeGPU(boost::shared_ptr<SystemDefinition> sysdef, Scalar deltaT, Scalar Temp, unsigned int seed, bool use_diam)
	: StochasticForceCompute(sysdef, deltaT, Temp, seed, use_diam)
=======
StochasticForceComputeGPU::StochasticForceComputeGPU(boost::shared_ptr<ParticleData> pdata, Scalar deltaT, boost::shared_ptr<Variant> Temp, unsigned int seed) 
	: StochasticForceCompute(pdata, deltaT, Temp, seed)
>>>>>>> b30c02d3
	{
	// default block size is the highest performance in testing on different hardware
	// choose based on compute capability of the device
	cudaDeviceProp deviceProp;
	int dev;
	exec_conf.gpu[0]->call(bind(cudaGetDevice, &dev));
	exec_conf.gpu[0]->call(bind(cudaGetDeviceProperties, &deviceProp, dev));
	// catch Tesla C1060 first, as it requires a different tuning then the rest
	if (string(deviceProp.name) == string("Tesla C1060"))
		m_block_size = 128;	// note: I don't know what the proper setting is, JA	
	else if (deviceProp.major == 1 && deviceProp.minor == 0)
		m_block_size = 64;
	else if (deviceProp.major == 1 && deviceProp.minor == 1)
		m_block_size = 64;
	else if (deviceProp.major == 1 && deviceProp.minor < 4)
		m_block_size = 128;
	else
		{
		cout << "***Warning! Unknown compute " << deviceProp.major << "." << deviceProp.minor << " when tuning block size for StohasticForceComputeGPU" << endl;
		m_block_size = 64;
		}
		
	// allocate the gamma data on the GPU
	int nbytes = sizeof(float)*m_pdata->getNTypes();
	
	if (!m_use_diam) {
		// allocate the coeff data on the CPU
		h_gammas = new float[m_pdata->getNTypes()];
		//All gamma coefficients initialized to 1.0
		for (unsigned int j = 0; j < m_pdata->getNTypes(); j++) h_gammas[j] = 1.0;  
		d_gammas.resize(exec_conf.gpu.size());
	
		exec_conf.tagAll(__FILE__, __LINE__);
		for (unsigned int cur_gpu = 0; cur_gpu < exec_conf.gpu.size(); cur_gpu++)
			{
			exec_conf.gpu[cur_gpu]->call(bind(cudaMalloc, (void **)((void *)&d_gammas[cur_gpu]), nbytes));
			assert(d_gammas[cur_gpu]);
			exec_conf.gpu[cur_gpu]->call(bind(cudaMemcpy, (void **)(void *) d_gammas[cur_gpu], h_gammas, nbytes, cudaMemcpyHostToDevice));
			}
		}
	}
	

StochasticForceComputeGPU::~StochasticForceComputeGPU()
	{
	// deallocate our memory
	if (!m_use_diam) {
		exec_conf.tagAll(__FILE__, __LINE__);
		for (unsigned int cur_gpu = 0; cur_gpu < exec_conf.gpu.size(); cur_gpu++)
			{
			assert(d_gammas[cur_gpu]);
			exec_conf.gpu[cur_gpu]->call(bind(cudaFree, (void *)d_gammas[cur_gpu]));
			}
		delete[] h_gammas;
		}
	}	
		
/*! \param block_size Size of the block to run on the device
	Performance of the code may be dependant on the block size run
	on the GPU. \a block_size should be set to be a multiple of 32.
	\todo error check value
*/
void StochasticForceComputeGPU::setBlockSize(int block_size)
	{
	m_block_size = block_size;
	}

/*! \post The parameter \a gamma is set for \a typ, 
	\note \a gamma is a low level parameters used in the calculation. 
	
	\param typ Specifies the particle type
	\param gamma Parameter used to calcluate forces
*/
void StochasticForceComputeGPU::setParams(unsigned int typ, Scalar gamma)
	{
	if (!m_use_diam) {
		assert(h_gammas);
		if (typ >= m_ntypes)
			{
			cerr << endl << "***Error! Trying to set Stochastic Force param Gamma for a non existant type! " << typ << endl << endl;
			throw runtime_error("StochasticForceComputeGpu::setParams argument error");
			}
	
		// set gamma coeffs 
		h_gammas[typ] = gamma;
		
		int nbytes = sizeof(float)*m_pdata->getNTypes();
	
		exec_conf.tagAll(__FILE__, __LINE__);
		for (unsigned int cur_gpu = 0; cur_gpu < exec_conf.gpu.size(); cur_gpu++)
			exec_conf.gpu[cur_gpu]->call(bind(cudaMemcpy, d_gammas[cur_gpu], h_gammas, nbytes, cudaMemcpyHostToDevice));
		}
	else cerr << endl << "***Error! Trying to set Stochastic Force param Gamma while using Diameter as Gamma!" << endl << endl;	
	}

/*! \post The stochastic forces are computed for the given timestep on the GPU. 
 	\param timestep Current time step of the simulation
 	
 	Calls gpu_compute_stochastic_forces to do the dirty work.
*/
void StochasticForceComputeGPU::computeForces(unsigned int timestep)
	{
	// start the profile
	if (m_prof) m_prof->push(exec_conf, "Stochastic Baths");

	// access the particle data
	vector<gpu_pdata_arrays>& pdata = m_pdata->acquireReadOnlyGPU();
	
	exec_conf.tagAll(__FILE__, __LINE__);
<<<<<<< HEAD
	
	if (!m_use_diam) {
		// call the kernel on all GPUs in parallel
		for (unsigned int cur_gpu = 0; cur_gpu < exec_conf.gpu.size(); cur_gpu++)
			exec_conf.gpu[cur_gpu]->callAsync(bind(gpu_compute_stochastic_forces, m_gpu_forces[cur_gpu].d_data, pdata[cur_gpu], m_dt, m_T, d_gammas[cur_gpu], m_seed, timestep, m_pdata->getNTypes(), m_block_size));
        }
	if (m_use_diam) {
		// call the kernel on all GPUs in parallel
		for (unsigned int cur_gpu = 0; cur_gpu < exec_conf.gpu.size(); cur_gpu++)
			exec_conf.gpu[cur_gpu]->callAsync(bind(gpu_compute_stochastic_forces_diam, m_gpu_forces[cur_gpu].d_data, pdata[cur_gpu], m_dt, m_T, m_seed, timestep, m_block_size));
        }
				
=======
	for (unsigned int cur_gpu = 0; cur_gpu < exec_conf.gpu.size(); cur_gpu++)
		exec_conf.gpu[cur_gpu]->callAsync(bind(gpu_compute_stochastic_forces, m_gpu_forces[cur_gpu].d_data, pdata[cur_gpu], m_dt, m_T->getValue(timestep), d_gammas[cur_gpu], m_seed, timestep, m_pdata->getNTypes(), m_block_size));

>>>>>>> b30c02d3
	exec_conf.syncAll();
	
	m_pdata->release();
	
	// the force data is now only up to date on the gpu
	m_data_location = gpu;

//	int64_t mem_transfer = m_pdata->getN() * (4 + 16 + 16) + n_calc * (4 + 16);
//	int64_t flops = n_calc * (3+12+5+2+2+6+3+7);
	// if (m_prof) m_prof->pop(exec_conf, flops, mem_transfer);
	
	// I'm not sure why the above is commented out, but we cannot have a push (above) without a pop! - JA
	if (m_prof) m_prof->pop();
	}

#ifdef WIN32
#pragma warning( pop )
#endif
<|MERGE_RESOLUTION|>--- conflicted
+++ resolved
@@ -68,13 +68,8 @@
 	\param deltaT Length of the computation timestep
 	\param seed	Seed for initializing the RNG
 */
-<<<<<<< HEAD
-StochasticForceComputeGPU::StochasticForceComputeGPU(boost::shared_ptr<SystemDefinition> sysdef, Scalar deltaT, Scalar Temp, unsigned int seed, bool use_diam)
+StochasticForceComputeGPU::StochasticForceComputeGPU(boost::shared_ptr<SystemDefinition> sysdef, Scalar deltaT, boost::shared_ptr<Variant> Temp, unsigned int seed, bool use_diam)
 	: StochasticForceCompute(sysdef, deltaT, Temp, seed, use_diam)
-=======
-StochasticForceComputeGPU::StochasticForceComputeGPU(boost::shared_ptr<ParticleData> pdata, Scalar deltaT, boost::shared_ptr<Variant> Temp, unsigned int seed) 
-	: StochasticForceCompute(pdata, deltaT, Temp, seed)
->>>>>>> b30c02d3
 	{
 	// default block size is the highest performance in testing on different hardware
 	// choose based on compute capability of the device
@@ -184,24 +179,18 @@
 	vector<gpu_pdata_arrays>& pdata = m_pdata->acquireReadOnlyGPU();
 	
 	exec_conf.tagAll(__FILE__, __LINE__);
-<<<<<<< HEAD
 	
 	if (!m_use_diam) {
 		// call the kernel on all GPUs in parallel
 		for (unsigned int cur_gpu = 0; cur_gpu < exec_conf.gpu.size(); cur_gpu++)
-			exec_conf.gpu[cur_gpu]->callAsync(bind(gpu_compute_stochastic_forces, m_gpu_forces[cur_gpu].d_data, pdata[cur_gpu], m_dt, m_T, d_gammas[cur_gpu], m_seed, timestep, m_pdata->getNTypes(), m_block_size));
+			exec_conf.gpu[cur_gpu]->callAsync(bind(gpu_compute_stochastic_forces, m_gpu_forces[cur_gpu].d_data, pdata[cur_gpu], m_dt, m_T->getValue(timestep), d_gammas[cur_gpu], m_seed, timestep, m_pdata->getNTypes(), m_block_size));
         }
 	if (m_use_diam) {
 		// call the kernel on all GPUs in parallel
 		for (unsigned int cur_gpu = 0; cur_gpu < exec_conf.gpu.size(); cur_gpu++)
-			exec_conf.gpu[cur_gpu]->callAsync(bind(gpu_compute_stochastic_forces_diam, m_gpu_forces[cur_gpu].d_data, pdata[cur_gpu], m_dt, m_T, m_seed, timestep, m_block_size));
+			exec_conf.gpu[cur_gpu]->callAsync(bind(gpu_compute_stochastic_forces_diam, m_gpu_forces[cur_gpu].d_data, pdata[cur_gpu], m_dt, m_T->getValue(timestep), m_seed, timestep, m_block_size));
         }
-				
-=======
-	for (unsigned int cur_gpu = 0; cur_gpu < exec_conf.gpu.size(); cur_gpu++)
-		exec_conf.gpu[cur_gpu]->callAsync(bind(gpu_compute_stochastic_forces, m_gpu_forces[cur_gpu].d_data, pdata[cur_gpu], m_dt, m_T->getValue(timestep), d_gammas[cur_gpu], m_seed, timestep, m_pdata->getNTypes(), m_block_size));
-
->>>>>>> b30c02d3
+	
 	exec_conf.syncAll();
 	
 	m_pdata->release();
@@ -213,7 +202,7 @@
 //	int64_t flops = n_calc * (3+12+5+2+2+6+3+7);
 	// if (m_prof) m_prof->pop(exec_conf, flops, mem_transfer);
 	
-	// I'm not sure why the above is commented out, but we cannot have a push (above) without a pop! - JA
+	// I'm not sure why the above is commented out, but we cannot have a push (above) without a pop!
 	if (m_prof) m_prof->pop();
 	}
 
