--- conflicted
+++ resolved
@@ -64,11 +64,7 @@
 	{
 	public:
 		//! Constructs the compute
-<<<<<<< HEAD
-		StochasticForceComputeGPU(boost::shared_ptr<SystemDefinition> sysdef, Scalar deltaT, Scalar Temp, unsigned int seed, bool use_diam);
-=======
-		StochasticForceComputeGPU(boost::shared_ptr<ParticleData> pdata, Scalar deltaT, boost::shared_ptr<Variant> Temp, unsigned int seed);
->>>>>>> b30c02d3
+		StochasticForceComputeGPU(boost::shared_ptr<SystemDefinition> sysdef, Scalar deltaT, boost::shared_ptr<Variant> Temp, unsigned int seed, bool use_diam);
 		
 		//! Destructor
 		virtual ~StochasticForceComputeGPU();
