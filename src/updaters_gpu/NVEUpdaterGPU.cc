--- conflicted
+++ resolved
@@ -86,7 +86,6 @@
     Calls gpu_nve_pre_step and gpu_nve_step to do the dirty work.
 */
 void NVEUpdaterGPU::update(unsigned int timestep)
-<<<<<<< HEAD
 {
 	assert(m_pdata);
 	
@@ -255,77 +254,6 @@
 		}
 	}
 	
-=======
-    {
-    assert(m_pdata);
-    
-    // if we haven't been called before, then the accelerations have not been set and we need to calculate them
-    if (!m_accel_set)
-        {
-        m_accel_set = true;
-        // use the option of computeAccelerationsGPU to populate pdata.accel so the first step is
-        // is calculated correctly
-        computeAccelerationsGPU(timestep, "NVE", true);
-        }
-        
-    if (m_prof)
-        m_prof->push(exec_conf, "NVE");
-        
-    // access the particle data arrays
-    vector<gpu_pdata_arrays>& d_pdata = m_pdata->acquireReadWriteGPU();
-    gpu_boxsize box = m_pdata->getBoxGPU();
-    
-    if (m_prof) m_prof->push(exec_conf, "Half-step 1");
-    
-    // call the pre-step kernel on all GPUs in parallel
-    exec_conf.tagAll(__FILE__, __LINE__);
-    for (unsigned int cur_gpu = 0; cur_gpu < exec_conf.gpu.size(); cur_gpu++)
-        exec_conf.gpu[cur_gpu]->call(bind(gpu_nve_pre_step, d_pdata[cur_gpu], box, m_deltaT, m_limit, m_limit_val));
-        
-    exec_conf.syncAll();
-    
-    uint64_t mem_transfer = m_pdata->getN() * (16+32+16+48);
-    uint64_t flops = m_pdata->getN() * (15+3+9+15);
-    if (m_prof) m_prof->pop(exec_conf, flops, mem_transfer);
-    
-    // release the particle data arrays so that they can be accessed to add up the accelerations
-    m_pdata->release();
-    
-    // communicate the updated positions among the GPUs
-    m_pdata->communicatePosition();
-    
-    // functions that computeAccelerations calls profile themselves, so suspend
-    // the profiling for now
-    if (m_prof) m_prof->pop(exec_conf);
-    
-    // for the next half of the step, we need the accelerations at t+deltaT
-    computeAccelerationsGPU(timestep+1, "NVE", false);
-    
-    if (m_prof) m_prof->push(exec_conf, "NVE");
-    if (m_prof) m_prof->push(exec_conf, "Half-step 2");
-    
-    // get the particle data arrays again so we can update the 2nd half of the step
-    d_pdata = m_pdata->acquireReadWriteGPU();
-    
-    // call the post-step kernel on all GPUs in parallel
-    exec_conf.tagAll(__FILE__, __LINE__);
-    for (unsigned int cur_gpu = 0; cur_gpu < exec_conf.gpu.size(); cur_gpu++)
-        exec_conf.gpu[cur_gpu]->call(bind(gpu_nve_step, d_pdata[cur_gpu], m_d_force_data_ptrs[cur_gpu], (int)m_forces.size(), m_deltaT, m_limit, m_limit_val));
-        
-    exec_conf.syncAll();
-    m_pdata->release();
-    
-    // and now the acceleration at timestep+1 is precalculated for the first half of the next step
-    if (m_prof)
-        {
-        mem_transfer = m_pdata->getN() * (16*m_forces.size() + 4 + 16 + 32);
-        flops = m_pdata->getN() * (3*m_forces.size() + 3 + 6);
-        m_prof->pop(exec_conf, flops, mem_transfer);
-        m_prof->pop();
-        }
-    }
-
->>>>>>> 26a287f6
 void export_NVEUpdaterGPU()
     {
     class_<NVEUpdaterGPU, boost::shared_ptr<NVEUpdaterGPU>, bases<NVEUpdater>, boost::noncopyable>
