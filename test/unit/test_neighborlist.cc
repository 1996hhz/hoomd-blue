--- conflicted
+++ resolved
@@ -984,12 +984,4 @@
     {
     neighborlist_comparison_test<NeighborListGPUBinned, NeighborListGPUTree>(boost::shared_ptr<ExecutionConfiguration>(new ExecutionConfiguration(ExecutionConfiguration::GPU)));
     }
-<<<<<<< HEAD
-#endif
-
-#ifdef WIN32
-#pragma warning( pop )
-=======
-
->>>>>>> 442646be
 #endif